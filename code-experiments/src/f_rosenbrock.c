/**
 * @file f_rosenbrock.c
 * @brief Implementation of the Rosenbrock function and problem.
 */

#include <assert.h>

#include "coco.h"
#include "coco_problem.c"
#include "suite_bbob_legacy_code.c"
#include "transform_vars_shift.c"
#include "transform_vars_scale.c"
#include "transform_vars_affine.c"
#include "transform_obj_shift.c"

#include "transform_vars_permutation.c"
#include "transform_vars_blockrotation.c"
#include "transform_obj_scale.c"

/**
 * @brief Implements the Rosenbrock function without connections to any COCO structures.
 */
static double f_rosenbrock_raw(const double *x, const size_t number_of_variables) {

  size_t i = 0;
  double result;
  double s1 = 0.0, s2 = 0.0, tmp;

  assert(number_of_variables > 1);

  if (coco_vector_contains_nan(x, number_of_variables))
  	return NAN;

  for (i = 0; i < number_of_variables - 1; ++i) {
    tmp = (x[i] * x[i] - x[i + 1]);
    s1 += tmp * tmp;
    tmp = (x[i] - 1.0);
    s2 += tmp * tmp;
  }
  result = 100.0 * s1 + s2;

  return result;
}

/**
 * @brief Uses the raw function to evaluate the COCO problem.
 */
static void f_rosenbrock_evaluate(coco_problem_t *problem, const double *x, double *y) {
  assert(problem->number_of_objectives == 1);
  y[0] = f_rosenbrock_raw(x, problem->number_of_variables);
  assert(y[0] + 1e-13 >= problem->best_value[0]);
}

/**
 * @brief Allocates the basic Rosenbrock problem.
 */
static coco_problem_t *f_rosenbrock_allocate(const size_t number_of_variables) {

  coco_problem_t *problem = coco_problem_allocate_from_scalars("Rosenbrock function",
      f_rosenbrock_evaluate, NULL, number_of_variables, -5.0, 5.0, 1.0);
  coco_problem_set_id(problem, "%s_d%02lu", "rosenbrock", number_of_variables);

  /* Compute best solution */
  f_rosenbrock_evaluate(problem, problem->best_parameter, problem->best_value);
  return problem;
}

/**
 * @brief Creates the BBOB Rosenbrock problem.
 */
static coco_problem_t *f_rosenbrock_bbob_problem_allocate(const size_t function,
                                                          const size_t dimension,
                                                          const size_t instance,
                                                          const long rseed,
                                                          const char *problem_id_template,
                                                          const char *problem_name_template) {

  double *xopt, fopt;
  coco_problem_t *problem = NULL;
  size_t i;
  double *minus_one, factor;

  minus_one = coco_allocate_vector(dimension);
  xopt = coco_allocate_vector(dimension);
  bbob2009_compute_xopt(xopt, rseed, dimension);
  for (i = 0; i < dimension; ++i) {
    minus_one[i] = -1.0;
    xopt[i] *= 0.75;
  }
  fopt = bbob2009_compute_fopt(function, instance);
  factor = coco_double_max(1.0, sqrt((double) dimension) / 8.0);

  problem = f_rosenbrock_allocate(dimension);
  problem = transform_vars_shift(problem, minus_one, 0);
  problem = transform_vars_scale(problem, factor);
  problem = transform_vars_shift(problem, xopt, 0);
    
  /*if large scale test-bed, normalize by dim*/
  if (coco_strfind(problem_name_template, "BBOB large-scale suite") >= 0){
        problem = transform_obj_scale(problem, 1.0 / (double) dimension);
  }
    
  problem = transform_obj_shift(problem, fopt);

  coco_problem_set_id(problem, problem_id_template, function, instance, dimension);
  coco_problem_set_name(problem, problem_name_template, function, instance, dimension);
  coco_problem_set_type(problem, "2-moderate");

  coco_free_memory(minus_one);
  coco_free_memory(xopt);
  return problem;
}

/**
 * @brief Creates the BBOB rotated Rosenbrock problem.
 */
static coco_problem_t *f_rosenbrock_rotated_bbob_problem_allocate(const size_t function,
                                                                  const size_t dimension,
                                                                  const size_t instance,
                                                                  const long rseed,
                                                                  const char *problem_id_template,
                                                                  const char *problem_name_template) {

  double fopt;
  coco_problem_t *problem = NULL;
  size_t row, column;
  double *M = coco_allocate_vector(dimension * dimension);
  double *b = coco_allocate_vector(dimension);
  double *current_row, **rot1, factor;

  fopt = bbob2009_compute_fopt(function, instance);
  rot1 = bbob2009_allocate_matrix(dimension, dimension);
  bbob2009_compute_rotation(rot1, rseed, dimension);

  factor = coco_double_max(1.0, sqrt((double) dimension) / 8.0);
  /* Compute affine transformation */
  for (row = 0; row < dimension; ++row) {
    current_row = M + row * dimension;
    for (column = 0; column < dimension; ++column) {
<<<<<<< HEAD
      current_row[column] = factor*rot1[row][column];
=======
      current_row[column] = factor * rot1[row][column];
>>>>>>> e87634f0
    }
    b[row] = 0.5;
  }
  bbob2009_free_matrix(rot1, dimension);

  problem = f_rosenbrock_allocate(dimension);
  problem = transform_vars_affine(problem, M, b, dimension);
  problem = transform_obj_shift(problem, fopt);

  coco_problem_set_id(problem, problem_id_template, function, instance, dimension);
  coco_problem_set_name(problem, problem_name_template, function, instance, dimension);
  coco_problem_set_type(problem, "2-moderate");

  coco_free_memory(M);
  coco_free_memory(b);
  return problem;
}

/**
 * @brief Creates the BBOB permuted block-rotated Rosenbrock problem.
 */
static coco_problem_t *f_rosenbrock_permblockdiag_bbob_problem_allocate(const size_t function,
                                                                                const size_t dimension,
                                                                                const size_t instance,
                                                                                const long rseed,
                                                                                const char *problem_id_template,
                                                                                const char *problem_name_template) {
  
  double fopt;
  coco_problem_t *problem = NULL;
  double *minus_half, factor;
  size_t i;

  double **B;
  const double *const *B_copy;
  size_t *P1 = coco_allocate_vector_size_t(dimension);
  size_t *P2 = coco_allocate_vector_size_t(dimension);
  size_t *block_sizes;
  size_t nb_blocks;
  size_t swap_range;
  size_t nb_swaps;

  block_sizes = coco_get_block_sizes(&nb_blocks, dimension, "bbob-largescale");
  swap_range = coco_get_swap_range(dimension, "bbob-largescale");
  nb_swaps = coco_get_nb_swaps(dimension, "bbob-largescale");

  fopt = bbob2009_compute_fopt(function, instance);
  factor = coco_double_max(1.0, sqrt((double) dimension) / 8.0);
  minus_half = coco_allocate_vector(dimension);
  for (i = 0; i < dimension; ++i) {
      minus_half[i] = -0.5;
  }

  B = coco_allocate_blockmatrix(dimension, block_sizes, nb_blocks);
  B_copy = (const double *const *)B;

  coco_compute_blockrotation(B, rseed + 1000000, dimension, block_sizes, nb_blocks);
  coco_compute_truncated_uniform_swap_permutation(P1, rseed + 2000000, dimension, nb_swaps, swap_range);
  coco_compute_truncated_uniform_swap_permutation(P2, rseed + 3000000, dimension, nb_swaps, swap_range);

  problem = f_rosenbrock_allocate(dimension);
  problem = transform_vars_shift(problem, minus_half, 0);
  problem = transform_vars_scale(problem, factor);
  problem = transform_vars_permutation(problem, P2, dimension);
  problem = transform_vars_blockrotation(problem, B_copy, dimension, block_sizes, nb_blocks);
  problem = transform_vars_permutation(problem, P1, dimension);

  problem = transform_obj_scale(problem, 1.0 / (double) dimension);
  problem = transform_obj_shift(problem, fopt);

  coco_problem_set_id(problem, problem_id_template, function, instance, dimension);
  coco_problem_set_name(problem, problem_name_template, function, instance, dimension);
  coco_problem_set_type(problem, "block-rotated_moderate");

  coco_free_memory(minus_half);
  coco_free_block_matrix(B, dimension);
  coco_free_memory(P1);
  coco_free_memory(P2);
  coco_free_memory(block_sizes);
  return problem;
}

<|MERGE_RESOLUTION|>--- conflicted
+++ resolved
@@ -137,11 +137,7 @@
   for (row = 0; row < dimension; ++row) {
     current_row = M + row * dimension;
     for (column = 0; column < dimension; ++column) {
-<<<<<<< HEAD
-      current_row[column] = factor*rot1[row][column];
-=======
       current_row[column] = factor * rot1[row][column];
->>>>>>> e87634f0
     }
     b[row] = 0.5;
   }
