--- conflicted
+++ resolved
@@ -407,10 +407,7 @@
 
     dataSets = []
     algorithms = []
-<<<<<<< HEAD
-=======
     reference_values = {}
->>>>>>> 47b31a8b
     for fil in dataFiles:
         with openfile(fil) as f:
             # This doesnt work with windows.
@@ -419,24 +416,13 @@
 
         content = []
         idx = 0 # instance index for checking in idx_to_load
-<<<<<<< HEAD
-=======
         current_instance = 0
         current_reference_value = 0
->>>>>>> 47b31a8b
 
         # Save values in array content. Check for nan and inf.
         for line in lines:
             if line.startswith('%'):
                 if content:
-<<<<<<< HEAD
-                    if (idx_to_load == None) or (idx_to_load and idx_to_load[idx]):
-                        dataSets.append(numpy.vstack(content))
-                    elif genericsettings.verbose:
-                            print('skipped instance...')
-                    content = []
-                    idx = idx + 1
-=======
                     if (idx_to_load is None) or (idx_to_load and idx_to_load[idx]):
                         dataSets.append(numpy.vstack(content))
                         if current_instance > 0:
@@ -458,7 +444,6 @@
                         elif key.strip() == 'reference value':
                             current_reference_value = float(value.strip())
 
->>>>>>> 47b31a8b
                 continue
 
             # else remove end-of-line sign
@@ -480,10 +465,6 @@
                         data[id] = float(data[id])
                     except ValueError:
                         # If the last value is not a number then it's the best algorithm name.
-<<<<<<< HEAD
-                        # In this case we don't update the data[id].
-=======
->>>>>>> 47b31a8b
                         if id == len(data) - 1:
                             algorithms.append(data[id])
                         else:
@@ -495,12 +476,6 @@
         if content:
             if idx_to_load and idx_to_load[idx]:
                 dataSets.append(numpy.vstack(content))
-<<<<<<< HEAD
-            elif genericsettings.verbose:
-                    print('skipped instance...')
-
-    return dataSets, algorithms
-=======
                 if current_instance > 0:
                     reference_values[current_instance] = current_reference_value
             elif genericsettings.verbose:
@@ -510,7 +485,6 @@
         algorithms = []
 
     return dataSets, algorithms, reference_values
->>>>>>> 47b31a8b
 
 
 def is_close(a, b, rel_tol=1e-09, abs_tol=0.0):
