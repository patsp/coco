#! /usr/bin/env python
# -*- coding: utf-8 -*-

"""Raw post-processing routines.

This module implements class :py:class:`DataSet`, unit element in the
post-processing and class :py:class:`DataSetList`, sequence of instances
of :py:class:`DataSet`.

Futhermore it implements methods for dealing with a third data structure
which is a dictionary of :py:class:`DataSetList` which is handy when
dealing with :py:class:`DataSetList` instances from multiple algorithms
for comparisons.

"""

# TODO: dictAlg should become the class DictALg that is a dictionary of DataSetLists with
# usecase DictAlg(algdict).by_dim() etc  

from __future__ import absolute_import

import sys
import os
import ast
import re
import pickle, gzip  # gzip is for future functionality: we probably never want to pickle without gzip anymore
import warnings
import json
import hashlib
from pdb import set_trace
import numpy, numpy as np
import matplotlib.pyplot as plt
from collections import OrderedDict
from . import genericsettings, findfiles, toolsstats, toolsdivers
from . import testbedsettings
from .readalign import split, alignData, HMultiReader, VMultiReader, openfile
from .readalign import HArrayMultiReader, VArrayMultiReader, alignArrayData
from .ppfig import consecutiveNumbers, Usage

do_assertion = genericsettings.force_assertions # expensive assertions
targets_displayed_for_info = [10, 1., 1e-1, 1e-3, 1e-5, 1e-8]  # only to display info in DataSetList.info
maximal_evaluations_only_to_last_target = False  # was true in release 13.03, leads naturally to better results


def _DataSet_complement_data(self, step=10**0.2, final_target=1e-8):
    """insert a line for each target value.

    To be resolved: old data sets don't have this method,
    therefore it must be global in the module

    """
    try:
        if self._is_complemeted_data:
            return
    except AttributeError:
        pass
    if step < 1:
        step = 1. / step
    assert step > 1
    
    # check that step splits 10 into uniform intervals on the log scale
    if np.abs(0.2 / np.log10(step) - np.round(0.2 / np.log10(step))) > 1e-11:
        print np.log10(step) 
        raise NotImplementedError('0.2 / log10(step) must be an integer to be compatible with previous data')

    i = 0
    newdat = []
    self.evals = np.array(self.evals, copy=False)
    for i in xrange(len(self.evals) - 1):
        newdat.append(self.evals[i])
        target = self.evals[i][0] / step
        while target >= final_target and target > self.evals[i+1][0] and target / self.evals[i+1][0] - 1 > 1e-9:
            newdat.append(self.evals[i+1])
            newdat[-1][0] = target
            target /= step
    newdat.append(self.evals[-1])
    
    # raise NotImplementedError('needs yet to be re-checked, tested, approved')  # check newdat and self.evals
    self.evals = np.array(newdat)  # for portfolios, self.evals is not an array
    assert np.max(np.abs(self.evals[:-1, 0] / self.evals[1:, 0] - 10**step)) < 1e-11
    self._is_complemented_data = True # TODO: will remain true forever, this needs to be set to False again somewhere? 

def cocofy(filename):
    """Replaces bbob_pproc references in pickles files with coco_pproc
        This could become necessary for future backwards compatibility,
        however rather should become a class method. """
    import fileinput
    for line in fileinput.input(filename, inplace=1):
#       if "bbob" in line:
        sys.stdout.write(line.replace("bbob_pproc","coco_pproc"))
    fileinput.close

# CLASS DEFINITIONS

class TargetValues(object):
    """store and retrieve a list of target function values::

        >>> import numpy as np
        >>> import bbob_pproc.pproc as pp
        >>> targets = [10**i for i in np.arange(2, -8.1, -0.2)]
        >>> targets_as_class = pp.TargetValues(targets)
        >>> assert targets_as_class() == targets
    
    In itself this class is useless, as it does not more than a simple list
    could do, but it serves as interface for derived classes, where ``targets()``
    requires an actual argument ``targets(fun_dim)``. 
    
    Details: The optional argument for calling the class instance is needed to 
    be consistent with the derived ``class RunlengthBasedTargetValues``. 
    
    """
    def __init__(self, target_values, discretize=None):
        if 11 < 3 and isinstance(target_values, TargetValues):  # type cast passing behavior
            return self  # caveat: one might think a copy should be made
            self.__dict__ = target_values.__dict__  # this is not a copy
            return
        self.target_values = sorted(target_values, reverse=True)
        if discretize:
            self.target_values = self._discretize(self.target_values)
        self._short_info = "absolute targets"

    @property
    def short_info(self):
        return self._short_info

    @staticmethod
    def cast(target_values_or_class_instance, *args, **kwargs):
        """idempotent cast to ``TargetValues`` class type, specifically
        ``return TargetValues(target_values_or_class_instance) 
            if not isinstance(target_values_or_class_instance, TargetValues) 
            else target_values_or_class_instance`` 
            
        """
        if isinstance(target_values_or_class_instance, TargetValues):
            return target_values_or_class_instance
        else:
            return TargetValues(target_values_or_class_instance, *args, **kwargs)

    def __len__(self):
        return len(self.target_values)

    def __call__(self, fun_dim_but_not_use=None, discretize=None):
        if discretize:
            return self._discretize(self.target_values)
        return self.target_values
    @staticmethod
    def _discretize(target_list):
        """return a "similar" list with targets in [10**i/5]
        """
        number_per_magnitude = 5  # will become input arg if needed
        factor = float(number_per_magnitude)
        return [10**(np.round(factor * np.log10(t)) / factor)
                for t in target_list]
    def label(self, i):
        """return the ``i``-th target value as ``str``, to be overwritten by a derived class"""
        return toolsdivers.num2str(self.target_values[i], significant_digits=2)

    def loglabel(self, i, decimals=0):
        """return ``log10`` of the ``i``-th target value as ``str``, to be overwritten by a derived class"""
        # return str(int(np.round(np.log10(self.target_values[i]), decimals)))
        return toolsdivers.num2str(np.log10(self.target_values[i]), significant_digits=decimals+1)

    def labels(self):
        """target values as a list of ``str``"""
        i, res = 0, []
        try:
            while True:
                res.append(self.label(i))
                i += 1
        except IndexError:
            return res
 
    def loglabels(self, decimals=0):
        """``log10`` of the target values as a list of ``str``"""
        i, res = 0, []
        try:
            while True:
                res.append(self.loglabel(i, decimals))
                i += 1
        except IndexError:
            return res

    def label_name(self):
        return 'Df'

class RunlengthBasedTargetValues(TargetValues):
    """a class instance call returns f-target values based on 
    reference runlengths::
    
        >>> import os
        >>> import bbob_pproc as bb
        >>> # make sure to use the right `bbob` test suite for the test below:
        >>> bb.genericsettings.isNoisy = False
        >>> bb.genericsettings.isNoiseFree = False
        >>> bb.config.config('GECCOBBOBTestbed')
        >>> targets = bb.pproc.RunlengthBasedTargetValues([0.5, 1.2, 3, 10, 50])  # by default times_dimension==True
        >>> # make also sure to have loaded the corresponding reference algo
        >>> # from BBOB-2009:
        >>> targets.reference_data = 'testbedsettings'
        >>> targets(fun_dim=(1, 20)) # doctest:+ELLIPSIS
        Loading best algorithm data from ...
        array([  6.30957345e+01,   3.98107171e+01,   1.00000000e-08,
                 1.00000000e-08,   1.00000000e-08])
             
    returns a list of target f-values for F1 in 20-D, based on the 
    aRT values ``[0.5,...,50]``. 
        
    Details: The computation starts from the smallest budget and the resulting f-target 
    must always be at least a factor of ``force_different_targets_factor`` smaller 
    than the previous one. If the ``smallest_target`` is superseded, the log values
    are linearly rescaled such that the easiest found target remains the same and 
    the smallest target becomes ``smallest_target``. 
    
    TODO: see compall/determineFtarget2.FunTarget
    
    """
    @staticmethod
    def cast(run_lengths_or_class_instance, *args, **kwargs):
        """idempotent cast to ``RunlengthBasedTargetValues`` class type"""
        if isinstance(run_lengths_or_class_instance, RunlengthBasedTargetValues):
            return run_lengths_or_class_instance
        else:
            return RunlengthBasedTargetValues(run_lengths_or_class_instance, *args, **kwargs)
        
    def __init__(self, run_lengths, reference_data='testbedsettings',
                 smallest_target=1e-8, times_dimension=True, 
                 force_different_targets_factor=10**0.04,
                 unique_target_values=False,
                 step_to_next_difficult_target=10**0.2):
        """calling the class instance returns run-length based
        target values based on the reference data, individually
        computed for a given ``(funcId, dimension)``. 
        
        :param run_lengths: sequence of values. 
        :param reference_data: 
            can be a string indicating the filename of a best algorithm
            data set such as ``"refalgs/best2009-bbob.tar.gz"`` or a dictionary
            of best data sets (e.g. from ``bestalg.generate(...)``)
            or a list of algorithm folder/data names (not thoroughly
            tested). If chosen as ``testbedsettings``, the best algorithm
            specified in testbedsettings.py will be used.
        :param smallest_target:
        :param times_dimension:
        :param force_different_targets_factor:
            given the target values are computed from the 
            ``reference_data``, enforces that all target
            values are different by at last ``forced_different_targets_factor``
            if ``forced_different_targets_factor``. Default ``10**0.04`` means 
            that within the typical precision of ``10**0.2`` at most five 
            consecutive targets can be identical.
        :param step_to_next_difficult_target:
            the next more difficult target (just) not reached within the
            target run length is chosen, where ``step_to_next_difficult_target``
            defines "how much more difficult".

        TODO: check use case where ``reference_data`` is a dictionary similar
        to ``bestalg.bestAlgorithmEntries`` with each key dim_fun a reference
        DataSet, computed by bestalg module or portfolio module.

            dsList, sortedAlgs, dictAlg = pproc.processInputArgs(args)
            ref_data = bestalg.generate(dictAlg)
            targets = RunlengthBasedTargetValues([1, 2, 4, 8], ref_data)

        """
        self.reference_data = reference_data
        if force_different_targets_factor < 1:
            force_different_targets_factor **= -1 
        self._short_info = "budget-based targets"
        self.run_lengths = sorted(run_lengths)
        self.smallest_target = smallest_target
        self.step_to_next_difficult_target = step_to_next_difficult_target**np.sign(np.log(step_to_next_difficult_target))
        self.times_dimension = times_dimension
        self.unique_target_values = unique_target_values
        # force_different_targets and target_discretization could talk to each other? 
        self.force_different_targets_factor = force_different_targets_factor
        self.target_discretization_factor = 10**0.2  # in accordance with default recordings
        self.reference_algorithm = ''
        self.initialized = False
    def initialize(self):
        """lazy initialization to prevent slow import"""
        if self.initialized:
            return self
        #if self.reference_data == 'bestAlgorithm': # bestalg data are loaded
        if self.reference_data == 'testbedsettings': # bestalg data are loaded according to testbedsettings
            #self.reference_algorithm = self.reference_data
            self.reference_algorithm = testbedsettings.current_testbed.reference_algorithm_filename
            #self._short_info = 'reference budgets from ' + self.reference_data
            self._short_info = 'reference budgets from ' + self.reference_algorithm

            from . import bestalg
            self.reference_data = bestalg.load_reference_algorithm(self.reference_algorithm, force=True)
            # TODO: remove targets smaller than 1e-8
        elif type(self.reference_data) is str:  # self.reference_data in ('RANDOMSEARCH', 'IPOP-CMA-ES') should work
            self._short_info = 'reference budgets from ' + self.reference_data
            dsl = DataSetList(os.path.join(sys.modules[globals()['__name__']].__file__.split('bbob_pproc')[0], 
                                           'bbob_pproc', 'data', self.reference_data))  
            dsd = {}
            for ds in dsl:
                # ds._clean_data()
                dsd[(ds.funcId, ds.dim)] = ds
            self.reference_data = dsd
        elif isinstance(self.reference_data, list):
            if not isinstance(self.reference_data[0], basestring):
                raise ValueError("RunlengthBasedTargetValues() expected a string, dict, or list of strings as second argument,"
                + (" got a list of %s" % str(type(self.reference_data[0]))))
            # dsList, sortedAlgs, dictAlg = processInputArgs(self.reference_data)
            self.reference_data = processInputArgs(self.reference_data)[2]
            self.reference_algorithm = self.reference_data[self.reference_data.keys()[0]].algId
        else:
            # assert len(byalg) == 1
            # we assume here that self.reference_data is a dictionary
            # of best data sets
            self.reference_algorithm = self.reference_data[self.reference_data.keys()[0]].algId
        self.initialized = True
        return self
    def __len__(self):
        return len(self.run_lengths)  
    def __call__(self, fun_dim=None, discretize=None):
        """Get all target values for the respective function and dimension  
        and reference aRT values (passed during initialization). `fun_dim`
        is a tuple ``(fun_nb, dimension)`` like ``(1, 20)`` for the 20-D
        sphere.

        ``if discretize`` all targets are in [10**i/5 for i in N], in case
        achieved via rounding on the log-scale.
        
        Details: f_target = arg min_f { ERT_best(f) > max(1, target_budget * dimension**times_dimension_flag) }, 
        where f are the values of the ``DataSet`` ``target`` attribute. The next difficult target is chosen
        not smaller as target / 10**0.2. 
        
        Returned are the aRT for targets that, within the given budget, the
        reference algorithm just failed to achieve.

        """            
        self.initialize()
        if self.force_different_targets_factor**len(self.run_lengths) > 1e3:
                warnings.warn('enforced different target values might spread more than three orders of magnitude')
        if fun_dim is None:
            raise ValueError('call to RunlengthbasedTargetValues class instance needs the parameter ``fun_dim``, none given')
        fun_dim = tuple(fun_dim)
        dim_fun = tuple(reversed(fun_dim))
        if fun_dim[0] > 100 and self.run_lengths[-1] * fun_dim[1]**self.times_dimension < 1e3:
            ValueError("short running times don't work on noisy functions")

        if not self.reference_data:
            raise ValueError, 'When running with the runlegth based target values ' \
                              'the reference data (i.e. best algorithm) must exist.'

        ds = self.reference_data[dim_fun]
        if 11 < 3:   
            try:
                ds._complement_data() # is not fully implemented and not here not necessary
            except AttributeError: # loaded classes might not have this method
                # need a hack here
                _DataSet_complement_data(ds, self.target_discretization_factor)
        # end is the first index in ds.target with a values smaller than smallest_target
        try:
            end = np.nonzero(ds.target >= self.smallest_target)[0][-1] + 1 
            # same as end = np.where(ds.target >= smallest_target)[0][-1] + 1 
        except IndexError:
            end = len(ds.target)

        if genericsettings.test:
            if 11 < 3 and not toolsdivers.equals_approximately(ds.target[end-2] / ds.target[end-1], 10**0.2, 1e-8):
                print 'last two targets before index', end
                print ds.target[end-2:end]
            try: 
                assert ds.ert[0] == 1  # we might have to compute these the first time
            except AssertionError:
                print fun_dim, ds.ert[0], 'ert[0] != 1 in TargetValues.__call__' 
            try: 
                # check whether there are gaps between the targets 
                assert all(toolsdivers.equals_approximately(10**0.2, ds.target[i] / ds.target[i+1]) for i in xrange(end-1))
                # if this fails, we need to insert the missing target values 
            except AssertionError:
                if 1 < 3:
                    print fun_dim, ds.ert[0], 'not all targets are recorded in TargetValues.__call__ (this could be a bug)' 
                    print ds.target
                    # 1/0
        
        # here the test computation starts
        targets = []
        if genericsettings.test: 
            for rl in self.run_lengths:
                # choose largest target not achieved by reference aRT
                indices = np.nonzero(ds.ert[:end] > np.max((1, rl * (fun_dim[1] if self.times_dimension else 1))))[0]
                if len(indices):  # larger ert exists
                    targets.append(np.max((ds.target[indices[0]],  # first missed target 
                                           (1 + 1e-9) * ds.target[indices[0] - 1] / self.step_to_next_difficult_target))) # achieved target / 10*0.2
                else:
                    # TODO: check whether this is the final target! If not choose a smaller than the last achieved one. 
                    targets.append(ds.target[end-1])  # last target
                    if targets[-1] > (1 + 1e-9) * self.smallest_target:
                        targets[-1] = (1 + 1e-9) * targets[-1] / self.step_to_next_difficult_target
                
                if len(targets) > 1 and targets[-1] >= targets[-2] and self.force_different_targets_factor > 1 and targets[-1] > self.smallest_target:
                    targets[-1] = targets[-2] / self.force_different_targets_factor
            targets = np.array(targets, copy=False)
            targets[targets < self.smallest_target] = self.smallest_target
            
            # a few more sanity checks
            if targets[-1] < self.smallest_target:
                print 'runlength based targets', fun_dim, ': correction for small smallest target applied (should never happen)'
                b = float(targets[0])
                targets = np.exp(np.log(targets) * np.log(b / self.smallest_target) / np.log(b / targets[-1]))
                targets *= (1 + 1e-12) * self.smallest_target / targets[-1]
                assert b <= targets[0] * (1 + 1e-10)
                assert b >= targets[0] / (1 + 1e-10)
            assert targets[-1] >= self.smallest_target
            assert len(targets) == 1 or all(np.diff(targets) <= 0)
            assert len(ds.ert) == len(ds.target)
        
        # here the actual computation starts
        old_targets = targets
        targets = [] 
        for rl in self.run_lengths:
            # choose best target achieved by reference aRT times step_to_next_difficult_target
            indices = np.nonzero(ds.ert[:end] <= np.max((1, rl * (fun_dim[1] if self.times_dimension else 1))))[0]
            if not len(indices):
                warnings.warn('  too easy run length ' + str(rl) +
                              ' for (f,dim)=' + str(fun_dim))
                targets.append(ds.target[0])
            else:
                targets.append((1 + 1e-9) * ds.target[indices[-1]]
                               / self.step_to_next_difficult_target)
            
            if (len(targets) > 1 and targets[-1] >= targets[-2] and 
                self.force_different_targets_factor > 1):
                targets[-1] = targets[-2] / self.force_different_targets_factor
        targets = np.array(targets, copy=False)
        targets[targets < self.smallest_target] = self.smallest_target

        # a few more sanity checks
        if targets[-1] < self.smallest_target:
            print 'runlength based targets', fun_dim, ': correction for small smallest target applied (should never happen)'
            b = float(targets[0])
            targets = np.exp(np.log(targets) * np.log(b / self.smallest_target) / np.log(b / targets[-1]))
            targets *= (1 + 1e-12) * self.smallest_target / targets[-1]
            assert b <= targets[0] * (1 + 1e-10)
            assert b >= targets[0] / (1 + 1e-10)
        assert targets[-1] >= self.smallest_target
        assert len(targets) == 1 or all(np.diff(targets) <= 0)
        assert len(ds.ert) == len(ds.target)

        if genericsettings.test and not all(targets == old_targets): # or (fun_dim[0] == 19 and len(targets) > 1):
            print 'WARNING: target values are different compared to previous version'
            print fun_dim
            print targets / old_targets - 1
            print targets

        if self.unique_target_values:
            #len_ = len(targets)
            targets = np.array(list(reversed(sorted(set(targets)))))
            # print(' '.join((str(len(targets)), 'of', str(len_), 'targets kept')))
        if discretize:
            return self._discretize(targets)
        return targets    

    get_targets = __call__  # an alias
    
    def label(self, i):
        """return i-th target value as string"""
        return toolsdivers.num2str(self.run_lengths[i], significant_digits=2)

    def loglabel(self, i, decimals=1):
        """``decimals`` is used for ``round``"""
        return toolsdivers.num2str(np.log10(self.run_lengths[i]), significant_digits=decimals+1)
        # return str(np.round(np.log10(self.run_lengths[i]), decimals))
    
    def labels(self):
        """target values as a list of ``str``"""
        i, res = 0, []
        try:
            while True:
                res.append(self.label(i))
                i += 1
        except IndexError:
            return res
    
    def label_name(self):
        return 'RL' + ('/dim' if self.times_dimension else '')

    def _generate_erts(self, ds, target_values):
        """compute for all target values, starting with 1e-8, the ert value
        and store it in the reference_data_set attribute
        
        """
        raise NotImplementedError
              

class DataSet(object):
    """Unit element for the COCO post-processing.

    An instance of this class is created from one unit element of
    experimental data. One unit element would correspond to data for a
    given algorithm (a given :py:attr:`algId` and a :py:attr:`comment`
    line) and a given problem (:py:attr:`funcId` and
    :py:attr:`dimension`).

    Class attributes:

      - *funcId* -- function Id (integer)
      - *dim* -- dimension (integer)
      - *indexFiles* -- associated index files (list of strings)
      - *dataFiles* -- associated data files (list of strings)
      - *comment* -- comment for the setting (string)
      - *targetFuncValue* -- final target function value (float), might be missing
      - *precision* -- final ftarget - fopt (float), data with 
                       target[idat] < precision are optional and not relevant.  
      - *algId* -- algorithm name (string)
      - *evals* -- data aligned by function values (2xarray, list of data rows [f_val, eval_run1, eval_run2,...]), cave: in a portfolio data rows can have different lengths
      - *funvals* -- data aligned by function evaluations (2xarray)
      - *maxevals* -- maximum number of function evaluations (array)
      - *finalfunvals* -- final function values (array)
      - *readmaxevals* -- maximum number of function evaluations read
                          from index file (array)
      - *readfinalFminusFtarget* -- final function values - ftarget read
                                    from index file (array)
      - *pickleFile* -- associated pickle file name (string)
      - *target* -- target function values attained (array)
      - *ert* -- ert for reaching the target values in target (array)
      - *instancenumbers* -- list of numbers corresponding to the instances of
                     the test function considered (list of int)
      - *isFinalized* -- list of bool for if runs were properly finalized

    :py:attr:`evals` and :py:attr:`funvals` are arrays of data collected
    from :py:data:`N` data sets.

    Both have the same format: zero-th column is the value on which the
    data of a row is aligned, the :py:data:`N` subsequent columns are
    either the numbers of function evaluations for :py:attr:`evals` or
    function values for :py:attr:`funvals`.
    
    A short example::
    
        >>> import sys
        >>> import os
        >>> import urllib
        >>> import tarfile
        >>> path = os.path.abspath(os.path.dirname(os.path.dirname('__file__')))
        >>> os.chdir(path)
        >>> import bbob_pproc as bb
        >>> bb.genericsettings.verbose = False # ensure to make doctests work        
        >>> infoFile = 'data/BIPOP-CMA-ES/bbobexp_f2.info'
        >>> if not os.path.exists(infoFile):
        ...   os.chdir(os.path.join(path, 'data'))
        ...   dataurl = 'http://coco.gforge.inria.fr/data-archive/2009/BIPOP-CMA-ES_hansen_noiseless.tgz'
        ...   filename, headers = urllib.urlretrieve(dataurl)
        ...   archivefile = tarfile.open(filename)
        ...   archivefile.extractall()
        ...   os.chdir(path)
        >>> dslist = bb.load(infoFile)
          Data consistent according to test in consistency_check() in pproc.DataSet
        >>> print dslist  # doctest:+ELLIPSIS
        [DataSet(BIPOP-CMA-ES on f2 2-D), ..., DataSet(BIPOP-CMA-ES on f2 40-D)]
        >>> type(dslist)
        <class 'bbob_pproc.pproc.DataSetList'>
        >>> len(dslist)
        6
        >>> ds = dslist[3]  # a single data set of type DataSet
        >>> ds
        DataSet(BIPOP-CMA-ES on f2 10-D)
        >>> for d in dir(ds): print d  # dir(ds) shows attributes and methods of ds
        _DataSet__parseHeader
        __class__
        __delattr__
        __dict__
        __doc__
        __eq__
        __format__
        __getattribute__
        __hash__
        __init__
        __module__
        __ne__
        __new__
        __reduce__
        __reduce_ex__
        __repr__
        __setattr__
        __sizeof__
        __str__
        __subclasshook__
        __weakref__
        _attributes
        _complement_data
        _cut_data
        _detEvals2
        _detMaxEvals
        _evals
        _extra_attr
        algId
        algs
        comment
        computeERTfromEvals
        consistency_check
        createDictInstance
        createDictInstanceCount
        dataFiles
        detAverageEvals
        detERT
        detEvals
        detSuccessRates
        detSuccesses
        dim
        ert
        evals
        evals_
        evals_with_restarts
        finalfunvals
        funcId
        funvals
        generateRLData
        get_testbed_name
        indexFiles
        info
        instancenumbers
        isBiobjective
        isFinalized
        mMaxEvals
        max_eval
        maxevals
        nbRuns
        pickle
        plot
        plot_funvals
        precision
        readfinalFminusFtarget
        readmaxevals
        reference_values
        splitByTrials
        target
        testbed_name
        >>> all(ds.evals[:, 0] == ds.target)  # first column of ds.evals is the "target" f-value
        True
        >>> ds.evals[0::10, (0,5,6)]  # show row 0,10,20,... and of the result columns 0,5,6, index 0 is ftarget
        array([[  3.98107171e+07,   1.00000000e+00,   1.00000000e+00],
               [  3.98107171e+05,   2.00000000e+01,   8.40000000e+01],
               [  3.98107171e+03,   1.61600000e+03,   1.04500000e+03],
               [  3.98107171e+01,   3.04400000e+03,   3.21000000e+03],
               [  3.98107171e-01,   4.42400000e+03,   5.11800000e+03],
               [  3.98107171e-03,   4.73200000e+03,   5.41300000e+03],
               [  3.98107171e-05,   5.04000000e+03,   5.74800000e+03],
               [  3.98107171e-07,   5.36200000e+03,   6.07000000e+03]])

        >>> ds.evals[-1,(0,5,6)]  # show last row, same columns
        array([  1.00000000e-08,   5.67600000e+03,   6.26900000e+03])
        >>> ds.info()  # prints similar data more nicely formated 
        Algorithm: BIPOP-CMA-ES
        Function ID: 2
        Dimension DIM = 10
        Number of trials: 15
        Final target Df: 1e-08
        min / max number of evals per trial: 5676 / 6346
           evals/DIM:  best     15%     50%     85%     max |  aRT/DIM  nsucc
          ---Df---|-----------------------------------------|----------------
          1.0e+03 |     102     126     170     205     235 |    164.2  15
          1.0e+01 |     278     306     364     457     480 |    374.5  15
          1.0e-01 |     402     445     497     522     536 |    490.8  15
          1.0e-03 |     480     516     529     554     567 |    532.8  15
          1.0e-05 |     513     546     563     584     593 |    562.5  15
          1.0e-08 |     568     594     611     628     635 |    609.6  15

        >>> import numpy as np
        >>> idx = range(0, 50, 10) + [-1]
        >>> np.array([idx, ds.target[idx], ds.ert[idx]]).T  # aRT average runtime for some targets
        array([[  0.00000000e+00,   3.98107171e+07,   1.00000000e+00],
               [  1.00000000e+01,   3.98107171e+05,   6.12666667e+01],
               [  2.00000000e+01,   3.98107171e+03,   1.13626667e+03],
               [  3.00000000e+01,   3.98107171e+01,   3.07186667e+03],
               [  4.00000000e+01,   3.98107171e-01,   4.81333333e+03],
               [ -1.00000000e+00,   1.00000000e-08,   6.09626667e+03]])
        
        Note that the load of a data set depends on the set of instances
        specified in testbedsettings' TestBed class (or its children)
        (None means all instances are read in):
        >>> import sys
        >>> import os
        >>> import urllib
        >>> import tarfile
        >>> path = os.path.abspath(os.path.dirname(os.path.dirname('__file__')))
        >>> os.chdir(path)
        >>> import bbob_pproc as bb
        >>> bb.genericsettings.verbose = False # ensure to make doctests work
        >>> infoFile = 'data/BIPOP-CMA-ES/bbobexp_f2.info'
        >>> if not os.path.exists(infoFile):
        ...   os.chdir(os.path.join(path, 'data'))
        ...   dataurl = 'http://coco.gforge.inria.fr/data-archive/2009/BIPOP-CMA-ES_hansen_noiseless.tgz'
        ...   filename, headers = urllib.urlretrieve(dataurl)
        ...   archivefile = tarfile.open(filename)
        ...   archivefile.extractall()
        ...   os.chdir(path)
        >>> dslist = bb.load(infoFile)
          Data consistent according to test in consistency_check() in pproc.DataSet
        >>> dslist[2].instancenumbers
        [1, 1, 1, 2, 2, 2, 3, 3, 3, 4, 4, 4, 5, 5, 5]
        >>> dslist[2].evals[-1]
        array([  1.00000000e-08,   2.14200000e+03,   1.95800000e+03,
                 2.31700000e+03,   2.22700000e+03,   2.26900000e+03,
                 2.09000000e+03,   2.32400000e+03,   2.30500000e+03,
                 2.20700000e+03,   1.96200000e+03,   2.42800000e+03,
                 2.21400000e+03,   1.97000000e+03,   1.92400000e+03,
                 2.01200000e+03])
        >>> # because testbedsettings.GECCOBBOBTestbed.settings['instancesOfInterest'] was None
        >>> bb.testbedsettings.GECCOBBOBTestbed.settings['instancesOfInterest'] = [1, 3]
        >>> bb.config.config('GECCOBBOBTestbed') # make sure that settings are used
        >>> dslist2 = bb.load(infoFile)
          Data consistent according to test in consistency_check() in pproc.DataSet
        >>> dslist2[2].instancenumbers
        [1, 1, 1, 3, 3, 3]
        >>> dslist2[2].evals[-1]
        array([  1.00000000e-08,   2.14200000e+03,   1.95800000e+03,
                 2.31700000e+03,   2.32400000e+03,   2.30500000e+03,
                 2.20700000e+03])
        >>> # set things back to cause no troubles elsewhere:
        >>> bb.testbedsettings.GECCOBBOBTestbed.settings['instancesOfInterest'] = None
        >>> bb.config.config('GECCOBBOBTestbed') # make sure that settings are used

    """

    # TODO: unit element of the post-processing: one algorithm, one problem
    # TODO: if this class was to evolve, how do we make previous data
    # compatible?

    # Private attribute used for the parsing of info files.
    _attributes = {'funcId': ('funcId', int), 
                   'function': ('funcId', int), 
                   'DIM': ('dim', int),
                   'dim': ('dim', int),
                   'Precision': ('precision', float), 
                   'Fopt': ('fopt', float),
                   'targetFuncValue': ('targetFuncValue', float),
                   'indicator': ('indicator', str),
                   'folder': ('folder', str),
                   'algId': ('algId', str),
                   'algorithm': ('algId', str),
                   'suite': ('suite', str),
                   'coco_version': ('coco_version', str)}

    def isBiobjective(self):
        return hasattr(self, 'indicator')

    def get_testbed_name(self):
        testbed = None
        if hasattr(self, 'suite'):
            suite = getattr(self, 'suite')
            testbed = testbedsettings.get_testbed_from_suite(suite)

        if not testbed:
            if self.isBiobjective():
                testbed = testbedsettings.default_testbed_bi
            else:
                # detect by hand whether we are in the noisy or the
                # noiseless case (TODO: is there a better way?)
                if self.funcId > 100:
                    genericsettings.isNoisy = True
                    genericsettings.isNoiseless = False
                    testbed = testbedsettings.default_testbed_single_noisy
                else:
                    genericsettings.isNoisy = False
                    genericsettings.isNoiseless = True
                    testbed = testbedsettings.default_testbed_single

        return testbed
    
    def __init__(self, header, comment, data, indexfile):
        """Instantiate a DataSet.

        The first three input arguments correspond to three consecutive
        lines of an index file (.info extension).

        :keyword string header: information of the experiment
        :keyword string comment: more information on the experiment
        :keyword string data: information on the runs of the experiment
        :keyword string indexfile: string for the file name from where
                                   the information come

        """
        # Extract information from the header line.
        self._extra_attr = []
        self.__parseHeader(header)
        # In biobjective case we have some header info in the data line.
        self.__parseHeader(data) 

        # Read in second line of entry (comment line). The information
        # is only stored if the line starts with "%", else it is ignored.
        if comment.startswith('%'):
            self.comment = comment.strip()
        else:
            #raise Exception()
            warnings.warn('Comment line: %s is skipped,' % (comment) +
                          'it does not start with \%.')
            self.comment = ''

        filepath = os.path.split(indexfile)[0]
        self.indexFiles = [indexfile]
        self.dataFiles = []
        self.instancenumbers = []
        self.algs = []
<<<<<<< HEAD
=======
        self.reference_values = {}
>>>>>>> 47b31a8b
        self.evals = []  # to be removed if evals becomes a property, see below
        """``evals`` are the central data. Each line ``evals[i]`` has a
        (target) function value in ``evals[i][0]`` and the function evaluation
        for which this target was reached the first time in trials 1,...
        in ``evals[i][1:]``.""" 
        self._evals = []  # not in use
        self.isFinalized = []
        self.readmaxevals = []
        self.readfinalFminusFtarget = []
        self.testbed_name = self.get_testbed_name()

        if not testbedsettings.current_testbed:
            testbedsettings.load_current_testbed(self.testbed_name, TargetValues)

        # Split line in data file name(s) and run time information.
        parts = data.split(', ')
        idx_of_instances_to_load = []
        for elem in parts:
            if elem.endswith('dat'):
                #Windows data to Linux processing
                filename = elem
                # while elem.find('\\ ') >= 0:
                #     filename = filename.replace('\\ ', '\\')
                filename = filename.replace('\\', os.sep)
                #Linux data to Windows processing
                filename = filename.replace('/', os.sep)
                
                folder = getattr(self, 'folder', '')
                if folder:
                    filename = os.path.join(folder, filename)
                    
                self.dataFiles.append(filename)
            elif '=' in elem: 
                # It means header info in data line (biobjective). 
                # We just skip the element.
                continue
            else:
                if not ':' in elem:
                    
                    # We might take only a subset of the given instances,
                    # given in testbedsettings.current_testbed.instancesOfInterest:
                    if (testbedsettings.current_testbed.instancesOfInterest and
                        ast.literal_eval(elem) not in testbedsettings.current_testbed.instancesOfInterest):

                        idx_of_instances_to_load.append(False)
                        continue

                    # if elem does not have ':' it means the run was not
                    # finalized properly.
                    self.instancenumbers.append(ast.literal_eval(elem))
                    # In this case, what should we do? Either we try to process
                    # the corresponding data anyway or we leave it out.
                    # For now we leave it in.
                    idx_of_instances_to_load.append(True)
                    self.isFinalized.append(False)
                    warnings.warn('Caught an ill-finalized run in %s for %s'
                                  % (indexfile,
                                     os.path.join(filepath, self.dataFiles[-1])))
                    self.readmaxevals.append(0)
                    self.readfinalFminusFtarget.append(numpy.inf)
                else:
                    itrial, info = elem.split(':', 1)
                    # We might take only a subset of the given instances,
                    # given in testbedsettings.current_testbed.instancesOfInterest:
                    if (testbedsettings.current_testbed.instancesOfInterest and
                            ast.literal_eval(itrial) not in testbedsettings.current_testbed.instancesOfInterest):
                        idx_of_instances_to_load.append(False)
                        continue
                    self.instancenumbers.append(ast.literal_eval(itrial))
                    idx_of_instances_to_load.append(True)
                    self.isFinalized.append(True)
                    readmaxevals, readfinalf = info.split('|', 1)
                    self.readmaxevals.append(int(readmaxevals))
                    self.readfinalFminusFtarget.append(float(readfinalf))

        if genericsettings.verbose:
            print "%s" % self.__repr__()

        # Treat successively the data in dat and tdat files:
        # put into variable dataFiles the files where to look for data
        dataFiles = list(os.path.join(filepath, os.path.splitext(i)[0] + '.dat')
                         for i in self.dataFiles)
<<<<<<< HEAD
        datasets, algorithms = split(dataFiles, idx_to_load=idx_of_instances_to_load)
=======
        datasets, algorithms, reference_values = split(dataFiles, idx_to_load=idx_of_instances_to_load)
>>>>>>> 47b31a8b
        data = HMultiReader(datasets, self.isBiobjective())
        if genericsettings.verbose:
            print ("Processing %s: %d/%d trials found."
                   % (dataFiles, len(data), len(self.instancenumbers)))
       
        if data:
            (adata, maxevals, finalfunvals) = alignData(data, self.isBiobjective())
            self.evals = adata
<<<<<<< HEAD
=======
            self.reference_values = reference_values
            if len(algorithms) > 0:
                algorithms = align_algorithms(algorithms, [item[1] for item in adata])
>>>>>>> 47b31a8b
            self.algs = algorithms
            try:
                for i in range(len(maxevals)):
                    self.maxevals[i] = max(maxevals[i], self.maxevals[i])
                    self.finalfunvals[i] = min(finalfunvals[i], self.finalfunvals[i])
            except AttributeError:
                self.maxevals = maxevals
                self.finalfunvals = finalfunvals

        dataFiles = list(os.path.join(filepath, os.path.splitext(i)[0] + '.tdat')
                         for i in self.dataFiles)
                             
        if not any(os.path.isfile(dataFile) for dataFile in dataFiles):
            raise Usage("Missing tdat files in '{0}'. Please rerun the experiments." % filepath)

<<<<<<< HEAD
        datasets, algorithms = split(dataFiles, idx_to_load=idx_of_instances_to_load)
=======
        datasets, algorithms, reference_values = split(dataFiles, idx_to_load=idx_of_instances_to_load)
>>>>>>> 47b31a8b
        data = VMultiReader(datasets, self.isBiobjective())
        if genericsettings.verbose:
            print ("Processing %s: %d/%d trials found."
                   % (dataFiles, len(data), len(self.instancenumbers)))
        
        if data:
            (adata, maxevals, finalfunvals) = alignData(data, self.isBiobjective())
            self.funvals = adata
            try:
                for i in range(len(maxevals)):
                    self.maxevals[i] = max(maxevals[i], self.maxevals[i])
                    self.finalfunvals[i] = min(finalfunvals[i], self.finalfunvals[i])
            except AttributeError:
                self.maxevals = maxevals
                self.finalfunvals = finalfunvals
            #TODO: take for maxevals the max for each trial, for finalfunvals the min...
    
            #extensions = {'.dat':(HMultiReader, 'evals'), '.tdat':(VMultiReader, 'funvals')}
            #for ext, info in extensions.iteritems(): # ext is defined as global
                ## put into variable dataFiles the files where to look for data
                ## basically append 
                #dataFiles = list(i.rsplit('.', 1)[0] + ext for i in self.dataFiles)
                #data = info[0](split(dataFiles))
                ## split is a method from readalign, info[0] is a method of readalign
                #if genericsettings.verbose:
                    #print ("Processing %s: %d/%d trials found." #% (dataFiles, len(data), len(self.itrials)))
                #(adata, maxevals, finalfunvals) = alignData(data)
                #setattr(self, info[1], adata)
                #try:
                    #if all(maxevals > self.maxevals):
                        #self.maxevals = maxevals
                        #self.finalfunvals = finalfunvals
                #except AttributeError:
                    #self.maxevals = maxevals
                    #self.finalfunvals = finalfunvals
            #CHECKING PROCEDURE
            tmp = []
            for i in range(min((len(self.maxevals), len(self.readmaxevals)))):
                tmp.append(self.maxevals[i] == self.readmaxevals[i])
            if not all(tmp) or len(self.maxevals) != len(self.readmaxevals):
                warnings.warn('There is a difference between the maxevals in the '
                              '*.info file and in the data files.')

            self._cut_data()
            # Compute aRT
            self.computeERTfromEvals()
            assert all(self.evals[0][1:] == 1)

    @property
    def evals_(self):
        """Shall become ``evals`` attribute in future.
        
        ``evals`` are the central data. Each line ``evals[i]`` has a 
        (target) function value in ``evals[i][0]`` and the function evaluation
        for which this target was reached the first time in trials 1,...
        in ``evals[i][1:]``. 
        
        """
        return self._evals
    @evals_.setter
    def evals_(self, value):
        self._evals = value
    @evals_.deleter
    def evals_(self):
        del self._evals
        
    def _cut_data(self):
        """attributes `target`, `evals`, and `ert` are truncated to target values not 
        much smaller than defined in attribute `precision` (typically ``1e-8``). 
        Attribute `maxevals` is recomputed for columns that reach the final target
        precision. Note that in the bi-objective case the attribute `precision`
        does not exist.
        
        """

        if isinstance(testbedsettings.current_testbed, testbedsettings.GECCOBBOBTestbed):
            Ndata = np.size(self.evals, 0)
            i = Ndata
            while i > 1 and not self.isBiobjective() and self.evals[i-1][0] <= self.precision:
                i -= 1
            i += 1
            if i < Ndata:
                self.evals = self.evals[:i, :]  # assumes that evals is an array
                try:
                    self.target = self.target[:i]
                    assert self.target[-1] == self.evals[-1][0] 
                except AttributeError:
                    pass
                try:
                    self.ert = self.ert[:i]
                except AttributeError:
                    pass
            assert self.evals.shape[0] == 1 or self.isBiobjective() or self.evals[-2][0] > self.precision
            if not self.isBiobjective() and self.evals[-1][0] < self.precision: 
                self.evals[-1][0] = np.max((self.precision / 1.001, self.evals[-1, 0])) 
                # warnings.warn('exact final precision was not recorded, next lower value set close to final precision')
                # print '*** warning: final precision was not recorded'
                assert self.evals[-1][0] < self.precision # shall not have changed
            assert self.evals[-1][0] > 0
            self.maxevals = self._detMaxEvals()

    def _complement_data(self, step=10**0.2, final_target=1e-8):
        """insert a line for each target value"""
        _DataSet_complement_data(self, step, final_target)

    def consistency_check(self):
        """checks consistency of data set according to
           - number of instances           
           - instances used
        """
        is_consistent = True
        
        instancedict = dict((j, self.instancenumbers.count(j)) for j in set(self.instancenumbers))
        
        if '% Combination of ' in self.comment:
            # a short test for BestAlgSet...
            return self.instancenumbers == [0]
        
        # We might take only a subset of all provided instances...
        if not testbedsettings.current_testbed:
            expectedNumberOfInstances = 15 # standard choice
        elif not testbedsettings.current_testbed.instancesOfInterest: # case of no specified instances
            expectedNumberOfInstances = 10 if isinstance(testbedsettings.current_testbed,
                    testbedsettings.GECCOBiObjBBOBTestbed) else 15
        else:
            expectedNumberOfInstances = len(testbedsettings.current_testbed.instancesOfInterest)
        if len(set(self.instancenumbers)) < len(self.instancenumbers):
            # check exception of 2009 data sets with 3 times instances 1:5
            for i in set(self.instancenumbers):
                if i not in (1, 2, 3, 4, 5):
                    is_consistent = False
                    break
                if self.instancenumbers.count(i) != 3:
                    is_consistent = False
                    break
            if not is_consistent:
                warnings.warn('  double instances in ' + 
                                str(self.instancenumbers) + 
                                ' (f' + str(self.funcId) + ', ' + str(self.dim)
                                + 'D)')
        elif len(self.instancenumbers) < expectedNumberOfInstances:
            is_consistent = False
            warnings.warn('  less than ' + str(expectedNumberOfInstances) +
                                ' instances in ' + 
                                str(self.instancenumbers) + 
                                ' (f' + str(self.funcId) + ', ' +
                                str(self.dim) + 'D)')
        elif len(self.instancenumbers) > expectedNumberOfInstances:
            is_consistent = False
            warnings.warn('  more than ' + str(expectedNumberOfInstances) + 
                                ' instances in ' + 
                                str(self.instancenumbers)+ 
                                ' (f' + str(self.funcId) + ', ' + 
                                str(self.dim) + 'D)')
        elif ((instancedict != genericsettings.instancesOfInterest2009)
                and (instancedict != genericsettings.instancesOfInterest2010)
                and (instancedict != genericsettings.instancesOfInterest2012)
                and (instancedict != genericsettings.instancesOfInterest2013)
                and (instancedict != genericsettings.instancesOfInterest2015)
                and (instancedict != genericsettings.instancesOfInterest2016)
                and (instancedict != genericsettings.instancesOfInterestBiobj2016)):
            is_consistent = False
            warnings.warn('  instance numbers not among the ones specified in 2009, 2010, 2012, 2013, 2015 or 2016')
        return is_consistent
            
    def computeERTfromEvals(self):
        """Sets the attributes ert and target from the attribute evals."""
        self.ert = []
        self.target = []
        for i in self.evals:
            data = i.copy()
            data = data[1:]
            succ = (numpy.isnan(data)==False)
            if any(numpy.isnan(data)):
                data[numpy.isnan(data)] = self.maxevals[numpy.isnan(data)]
            self.ert.append(toolsstats.sp(data, issuccessful=succ)[0])
            self.target.append(i[0])

        self.ert = numpy.array(self.ert)
        self.target = numpy.array(self.target)

    def evals_with_restarts(self, targets, sample_size_per_instance, sorted_runtimes=False):
        """return runtimes (evals) where simulated restarts are used for unsuccessful runs.

        The number of returned evals is ``self.nbRuns() * sample_size_per_instance``.

        TODO: the return value is inconsistent between the code and the comment!

        TODO: attaching a count to each point would help to reduce the data size (and
        probably the plotting spead) significantly.

        """
        raise NotImplementedError()
        data_rows = self.detEvals(targets)
        for d in data_rows:
            evals, counts = toolsstats.runtimes_with_restarts(d, sample_size_per_instance)
            # this should become a runtimes class with a counts and an evals attribute
            raise NotImplementedError()
        if sorted_runtimes:
            raise NotImplementedError()
        return res
    
    def __eq__(self, other):
        """Compare indexEntry instances."""
        res = (self.__class__ is other.__class__ and
               self.funcId == other.funcId and
               self.dim == other.dim and
               (self.isBiobjective() or self.precision == other.precision) and
               self.algId == other.algId and
               self.comment == other.comment)
        if hasattr(self, '_extra_attr'): # Backward compatibility
            for i in self._extra_attr:
                res = (res and hasattr(other, i) and
                       getattr(other, i) == getattr(self, i))
                if not res:
                    break
        return res

    def __ne__(self,other):
        return not self.__eq__(other)

    def __repr__(self):
        res = ('DataSet(%s on f%s %d-D'
               % (self.algId, str(self.funcId), self.dim))
        for i in getattr(self, '_extra_attr', ()):
            res += ', %s = %s' % (i, getattr(self, i))
        res += ')'
        return res

    def info(self, targets=None):
        """print text info to stdout"""
        if targets is None:
            targets = [1e3, 10, 0.1, 1e-3, 1e-5, 1e-8]
            if self.target[-1] < targets[-1]:
                targets += [self.target[-1]]  
        if targets[-1] < self.target[-1]:
            targets[-1] = self.target[-1]
        targets = sorted(set(targets), reverse=True)  # remove dupicates and sort

        sinfo = 'Algorithm: ' + str(self.algId)
        sinfo += '\nFunction ID: ' + str(self.funcId)
        sinfo += '\nDimension DIM = ' + str(self.dim)
        sinfo += '\nNumber of trials: ' + str(self.nbRuns())
        if not self.isBiobjective():        
            sinfo += '\nFinal target Df: ' + str(self.precision)
        # sinfo += '\nmin / max number of evals: '  + str(int(min(self.evals[0]))) + ' / '  + str(int(max(self.maxevals)))
        sinfo += '\nmin / max number of evals per trial: '  + str(int(min(self.maxevals))) + ' / '  + str(int(max(self.maxevals)))
        sinfo += '\n   evals/DIM:  best     15%     50%     85%     max |  aRT/DIM  nsucc'
        sinfo += '\n  ---Df---|-----------------------------------------|----------------'
        evals = self.detEvals(targets, copy=False)
        nsucc = self.detSuccesses(targets)
        ert = self.detERT(targets)
        for i, target in enumerate(targets):
            line = '  %.1e |' % target
            for val in toolsstats.prctile(evals[i], (0, 15, 50, 85, 100)):
                val = float(val)
                line += ' %7d' % int(np.round(val / self.dim)) if not np.isnan(val) else '     .  '
            line += ' |' + ('%9.1f' % (ert[i] / self.dim) if np.isfinite(ert[i]) else '    inf  ') 
            # line += '  %4.2f' % (nsucc[i] / float(Nruns)) if nsucc[i] < Nruns else '  1.0 '
            line += '  %2d' % nsucc[i]
            sinfo += '\n' + line
            if target < self.target[-1]:
                break
        print sinfo
        # return sinfo 

    def mMaxEvals(self):
        """Returns the maximum number of function evaluations over all runs (trials), 
        obsolete and replaced by attribute `max_eval`
        
        """
        return max(self.maxevals)
    
    def _detMaxEvals(self, final_target=None):
        """computes for each data column the (maximal) evaluation 
        until final_target was reached, or ``self.maxevals`` otherwise. 
        
        """
        if final_target is None:
            final_target = self.precision if not self.isBiobjective() else 1e-8
        res = np.array(self.maxevals, copy=True) if not maximal_evaluations_only_to_last_target else np.nanmax(self.evals, 0)
        final_evals = self.detEvals([final_target])[0]
        idx = np.isfinite(final_evals)
        res[idx] = final_evals[idx] 
        assert sum(res < np.inf) == len(res)
        assert len(res) == self.nbRuns()
        return res 
        
    
    @property  # cave: setters work only with new style classes
    def max_eval(self):
        """maximum number of function evaluations over all runs (trials),

            return max(self.maxevals)

        """
        return max(self.maxevals)

    def nbRuns(self):
        """Returns the number of runs."""
        return numpy.shape(self.evals)[1] - 1 

    def __parseHeader(self, header):
        """Extract data from a header line in an index entry."""
        
        # Split header into a list of key-value
        for attrname, attrvalue in parseinfo(header):
            try:
                setattr(self, self._attributes[attrname][0], attrvalue)
            except KeyError:
                warnings.warn('%s is an additional attribute.' % (attrname))
                setattr(self, attrname, attrvalue)
                self._extra_attr.append(attrname)
                # the attribute is set anyway, this might lead to some errors.
                continue
        #TODO: check that no compulsory attributes is missing:
        #dim, funcId, algId, precision
        return

    def pickle(self, outputdir=None, gzipped=True):
        """Save this instance to a pickle file.

        Saves this instance to a (by default gzipped) pickle file. If not 
        specified by argument outputdir, the location of the pickle is 
        given by the location of the first index file associated to this
        instance.

        This method will overwrite existing files.
        
        """
        # the associated pickle file does not exist
        if outputdir is not None and getattr(self, 'pickleFile', False):
            NotImplementedError('outputdir and pickleFile attribute are in conflict')

        if not getattr(self, 'pickleFile', False):  # no attribute returns False, == not hasattr(self, 'pickleFile')
            if outputdir is None:
                outputdir = os.path.split(self.indexFiles[0])[0] + '-pickle'
            if not os.path.isdir(outputdir):
                try:
                    os.mkdir(outputdir)
                except OSError:
                    print ('Could not create output directory % for pickle files'
                           % outputdir)
                    raise

            self.pickleFile = os.path.join(outputdir,
                                           'ppdata_f%03d_%02d.pickle'
                                            %(self.funcId, self.dim))

        if getattr(self, 'modsFromPickleVersion', True):
            try:
                if gzipped:
                    if self.pickleFile.find('.gz') < 0:
                        self.pickleFile += '.gz'
                    f = gzip.open(self.pickleFile, 'w')
                else:        
                    f = open(self.pickleFile, 'w') # TODO: what if file already exist?
                pickle.dump(self, f)
                f.close()
                if genericsettings.verbose:
                    print 'Saved pickle in %s.' %(self.pickleFile)
            except IOError, (errno, strerror):
                print "I/O error(%s): %s" % (errno, strerror)
            except pickle.PicklingError:
                print "Could not pickle %s" %(self)
                
    def createDictInstance(self):
        """Returns a dictionary of the instances.

        The key is the instance Id, the value is a list of index.

        """
        dictinstance = {}
        for i in range(len(self.instancenumbers)):
            dictinstance.setdefault(self.instancenumbers[i], []).append(i)

        return dictinstance

    def createDictInstanceCount(self):
        """Returns a dictionary of the instances and their count.
        
        The keys are instance id and the values are the number of
        repetitions of such instance.
        
        """
        return dict((j, self.instancenumbers.count(j)) for j in set(self.instancenumbers))

    def splitByTrials(self, whichdata=None):
        """Splits the post-processed data arrays by trials.

        :keyword string whichdata: either 'evals' or 'funvals'
                                   determines the output
        :returns: this method returns dictionaries of arrays,
                  the key of the dictionaries being the instance id, the
                  value being a smaller post-processed data array
                  corresponding to the instance Id.
                  If whichdata is 'evals' then the array contains
                  function evaluations (1st column is alignment
                  targets).
                  Else if whichdata is 'funvals' then the output data
                  contains function values (1st column is alignment
                  budgets).
                  Otherwise this method returns a tuple of these two
                  arrays in this order.

        """
        dictinstance = self.createDictInstance()
        evals = {}
        funvals = {}

        for instanceid, idx in dictinstance.iteritems():
            evals[instanceid] = self.evals[:,
                                           numpy.ix_(list(i + 1 for i in idx))]
            funvals[instanceid] = self.funvals[:,
                                           numpy.ix_(list(i + 1 for i in idx))]

        if whichdata :
            if whichdata == 'evals':
                return evals
            elif whichdata == 'funvals':
                return funvals

        return (evals, funvals)

    def generateRLData(self, targets):
        """Determine the running lengths for reaching the target values.

        :keyword list targets: target function values of interest

        :returns: dict of arrays, one array for each target. Each array
                  are copied from attribute :py:attr:`evals` of
                  :py:class:`DataSetList`: first element is a target
                  function value smaller or equal to the element of
                  targets considered and has for other consecutive
                  elements the corresponding number of function
                  evaluations.

        """
        res = {}
        # expect evals to be sorted by decreasing function values
        it = reversed(self.evals)
        prevline = numpy.array([-numpy.inf] + [numpy.nan] * self.nbRuns())
        try:
            line = it.next()
        except StopIteration:
            # evals is an empty array
            return res #list()

        for t in sorted(targets):
            while line[0] <= t:
                prevline = line
                try:
                    line = it.next()
                except StopIteration:
                    break
            res[t] = prevline.copy()

        return res
        # return list(res[i] for i in targets)
        # alternative output sorted by targets
        
    def detAverageEvals(self, targets):
        """Determine the average number of f-evals for each target 
        in ``targets`` list. If a target is not reached within trial
        itrail, self.maxevals[itrial] contributes to the average. 
        
        Equals to sum(evals(target)) / nbruns. If aRT is finite 
        this equals to aRT * psucc == (sum(evals) / ntrials / psucc) * psucc, 
        where aRT, psucc, and evals are a function of target.  
          
        """
        assert not any(np.isnan(self.evals[:][0]))  # target value cannot be nan

        evalsums = []
        for evalrow in self.detEvals(targets):
            idxnan = np.isnan(evalrow)
            evalsums.append(sum(evalrow[idxnan==False]) + sum(self.maxevals[idxnan]))
        
        averages = np.array(evalsums, copy=False) / self.nbRuns()
            
        if do_assertion:
            assert all([(ert == np.inf and ps == 0) or toolsdivers.equals_approximately(ert,  averages[i] / ps)
                            for i, (ert, ps) in enumerate(zip(self.detERT(targets), self.detSuccessRates(targets)))]) 
        
        return averages
    
    def detSuccesses(self, targets):
        """Determine for each target in targets the number of 
        successful runs, keeping in return list the order in targets. 
        
            dset.SuccessRates(targets) == np.array(dset.detNbSuccesses(targets)) / dset.nbRuns()
            
        are the respective success rates. 
        
        """
        succ = []
        for evalrow in self.detEvals(targets, copy=False):
            assert len(evalrow) == self.nbRuns()
            succ.append(self.nbRuns() - sum(np.isnan(evalrow)))
        return succ

    def detSuccessRates(self, targets):
        """return a np.array with the success rate for each target 
        in targets, easiest target first
        
        """
        return np.array(self.detSuccesses(targets)) / float(self.nbRuns())

    def detERT(self, targets):
        """Determine the average running time to reach target values.
        The value is numpy.inf, if the target was never reached. 

        :keyword list targets: target function values of interest

        :returns: list of average running times (# f-evals) for the
                  respective targets.

        """
        res = {}
        tmparray = numpy.vstack((self.target, self.ert)).transpose()
        it = reversed(tmparray)
        # expect this array to be sorted by decreasing function values

        prevline = numpy.array([-numpy.inf, numpy.inf])
        try:
            line = it.next()
        except StopIteration:
            # evals is an empty array
            return list()

        for t in sorted(targets):
            while line[0] <= t:
                prevline = line
                try:
                    line = it.next()
                except StopIteration:
                    break
            res[t] = prevline.copy() # is copy necessary? Yes. 

        # Return a list of aRT corresponding to the input targets in
        # targets, sorted along targets
        return list(res[i][1] for i in targets)

    def detEvals(self, targets, copy=True):
        """returns len(targets) data rows self.evals[idata, 1:] each row with 
        the closest but not larger target such that self.evals[idata, 0] <= target, 
        and self.evals[idata-1, 0] > target or in the "limit" cases the
        idata==0 line or the line np.array(self.nbRuns() * [np.nan]). 
        
        Makes by default a copy of the data, however this might change in
        future.
        
        """
        evalsrows = {}  # data rows, easiest target first
        idata = self.evals.shape[0] - 1  # current data line index 
        for target in sorted(targets):  # smallest most difficult target first
            if self.evals[-1, 0] > target:  # last entry is worse than target
                evalsrows[target] = np.array(self.nbRuns() * [np.nan])
                continue
            while idata > 0 and self.evals[idata - 1, 0] <= target:  # idata-1 line is good enough
                idata -= 1  # move up
            assert self.evals[idata, 0] <= target and (idata == 0 or self.evals[idata - 1, 0] > target)
            evalsrows[target] = self.evals[idata, 1:].copy() if copy else self.evals[idata, 1:]
            
        if do_assertion:
            assert all([all((np.isnan(evalsrows[target]) + (evalsrows[target] == self._detEvals2(targets)[i]))) for i, target in enumerate(targets)])
    
        return [evalsrows[t] for t in targets]
        
    def _detEvals2(self, targets):
        """Determine the number of evaluations to reach target values.

        :keyword seq or float targets: target precisions
        :returns: list of len(targets) values, each being an array of nbRuns FEs values

        """
        tmp = {}  # dict of eval-arrays (of size Ntrials), each entry for a given target
        # expect evals to be sorted by decreasing function values
        it = reversed(self.evals)
        prevline = numpy.array([-numpy.inf] + [numpy.nan] * self.nbRuns())
        try:
            line = it.next()
        except StopIteration:
            # evals is an empty array
            return tmp #list()

        for t in sorted(targets):
            while line[0] <= t:
                prevline = line
                try:
                    line = it.next()
                except StopIteration:
                    break
            tmp[t] = prevline.copy()

        return list(tmp[i][1:] for i in targets)

    def plot_funvals(self, **kwargs):
        """plot data of `funvals` attribute, versatile

        TODO: seems outdated on 19/8/2016
              ("isfinite" instead of "np.isfinite" and not called from anywhere)
        """
        kwargs.setdefault('clip_on', False)
        for funvals in self.funvals.T[1:]:  # loop over the rows of the transposed array
            idx = isfinite(funvals > 1e-19)
            plt.loglog(self.funvals[idx, 0], funvals[idx], **kwargs)
            plt.ylabel('target $\Delta f$ value')
            plt.xlabel('number of function evaluations')
            plt.xlim(1, max(self.maxevals))
        return plt.gca()
    def plot(self, **kwargs):
        """plot data from `evals` attribute.

        `**kwargs` is passed to `matplolib.loglog`. 
        
        TODO: seems outdated on 19/8/2016
        ("isfinite" instead of "np.isfinite" and not called from anywhere)        
        """
        kwargs.setdefault('clip_on', False)
        for evals in self.evals.T[1:]:  # loop over the rows of the transposed array
            idx = np.logical_and(self.evals[:, 0] > 1e-19, isfinite(evals))
            # plt.semilogx(self.evals[idx, 0], evals[idx])
            if 1 < 3:
                plt.loglog(evals[idx], self.evals[idx, 0], **kwargs)
                plt.ylabel('target $\Delta f$ value')
                plt.xlabel('number of function evaluations')
                plt.xlim(1, max(self.maxevals))
            else:  # old version
                plt.loglog(self.evals[idx, 0], evals[idx])
                plt.gca().invert_xaxis()
                plt.xlabel('target $\Delta f$ value')
                plt.ylabel('number of function evaluations')
        return plt.gca()


class DataSetList(list):
    """List of instances of :py:class:`DataSet`.

    This class implements some useful slicing functions.

    Also it will merge data of DataSet instances that are identical
    (according to function __eq__ of DataSet).

    """
    #Do not inherit from set because DataSet instances are mutable which means
    #they might change over time.

    def __init__(self, args=[], check_data_type=True):
        """Instantiate self from a list of folder- or filenames or 
        ``DataSet`` instances.

        :keyword list args: strings being either info file names, folder
                            containing info files or pickled data files,
                            or a list of DataSets.

        Exceptions:
        Warning -- Unexpected user input.
        pickle.UnpicklingError

        """


        if not args:
            super(DataSetList, self).__init__()
            return

        if isinstance(args, basestring):
            args = [args]

        if len(args) and (isinstance(args[0], DataSet) or
                not check_data_type and hasattr(args[0], 'algId')):
            # TODO: loaded instances are not DataSets but
            # ``or hasattr(args[0], 'algId')`` fails in self.append
            # initialize a DataSetList from a sequence of DataSet
            for ds in args:
                self.append(ds, check_data_type)
            return

        if hasattr(args[0], 'algId'):
            print('try calling DataSetList() with option ' +
                  '``check_data_type=False``')
        fnames = []
        for name in args:
            if isinstance(name, basestring) and findfiles.is_recognized_repository_filetype(name):
                fnames.extend(findfiles.main(name))
            else:
                fnames.append(name)
        for name in fnames: 
            if isinstance(name, DataSet):
                self.append(name)
            elif name.endswith('.info'):
                self.processIndexFile(name)
            elif name.endswith('.pickle') or name.endswith('.pickle.gz'):
                try:
                    # cocofy(name)
                    if name.endswith('.gz'):
                        f = gzip.open(name)
                    else:
                        f = open(name,'r')
                    try:
                        entry = pickle.load(f)
                    except pickle.UnpicklingError:
                        print '%s could not be unpickled.' %(name)
                    f.close()
                    if genericsettings.verbose > 1:
                        print 'Unpickled %s.' % (name)
                    try:
                        entry.instancenumbers = entry.itrials  # has been renamed
                        del entry.itrials
                    except:
                        pass
                    # if not hasattr(entry, 'detAverageEvals')
                    self.append(entry)
                    #set_trace()
                except IOError, (errno, strerror):
                    print "I/O error(%s): %s" % (errno, strerror)
            else:
                s = ('File or folder ' + name + ' not found. ' +
                              'Expecting as input argument either .info ' +
                              'file(s), .pickle file(s) or a folder ' +
                              'containing .info file(s).')
                warnings.warn(s)
                print s
            self.sort()

        data_consistent = True
        for ds in self:
            data_consistent = data_consistent and ds.consistency_check()
        if len(self) and data_consistent:
            print("  Data consistent according to test in consistency_check() in pproc.DataSet")
            
    def processIndexFile(self, indexFile):
        """Reads in an index (.info?) file information on the different runs."""

        try:
            f = openfile(indexFile)
            if genericsettings.verbose:
                print 'Processing %s.' % indexFile

            # Read all data sets within one index file.
            nbLine = 1
            data_file_names = []
            header = ''
            while True:
                try:
                    if 'indicator' not in header:
                        header = f.next()
                        while not header.strip(): # remove blank lines
                            header = f.next()
                            nbLine += 1
                        comment = f.next()
                        if not comment.startswith('%'):
                            warnings.warn('Entry in file %s at line %d is faulty: '
                                          % (indexFile, nbLine) +
                                          'it will be skipped.')
                            nbLine += 2
                            continue

                    data = f.next()  # this is the filename of the data file!?
                    data_file_names.append(data)
                    nbLine += 3
                    #TODO: check that something is not wrong with the 3 lines.
                    ds = DataSet(header, comment, data, indexFile)                    
                    if len(ds.instancenumbers) > 0:                    
                        self.append(ds)
                except StopIteration:
                    break
            # Close index file
            f.close()
            if len(data_file_names) != len(set(data_file_names)):
                warnings.warn("WARNING: a data file has been referenced" +
                    " several times in file %s:" % indexFile)
                data_file_names = sorted(data_file_names)
                for i in range(1, data_file_names):
                    if data_file_names[i-1] == data_file_names[i]:
                        warnings.warn("    data file " + data_file_names[i])
                warnings.warn("  This is likely to produce spurious results.")

        except IOError, (errno, strerror):
            print('Could not load "%s".' % indexFile)
            print('I/O error(%s): %s' % (errno, strerror))

    def append(self, o, check_data_type=False):
        """Redefines the append method to check for unicity."""

        if check_data_type and not isinstance(o, DataSet):
            warnings.warn('appending a non-DataSet to the DataSetList')
            raise Exception('Expect DataSet instance.')
        isFound = False
        for i in self:
            if i == o:
                isFound = True
                if 11 < 3 and i.instancenumbers == o.instancenumbers and any([_i > 5 for _i in i.instancenumbers]):
                    warnings.warn("same DataSet found twice, second one from "
                        + str(o.indexFiles) + " with instances "
                        + str(i.instancenumbers))
                    # todo: this check should be done in a
                    #       consistency checking method, as the one below
                    break
                if set(i.instancenumbers).intersection(o.instancenumbers) \
                        and any([_i > 5 for _i in set(i.instancenumbers).intersection(o.instancenumbers)]):
                    warnings.warn('instances ' + str(set(i.instancenumbers).intersection(o.instancenumbers))
                                  + (' found several times. Read data for F%d in %d-D' % (i.funcId, i.dim)) 
                                  # + ' found several times. Read data for F%(argone)d in %(argtwo)d-D ' % {'argone':i.funcId, 'argtwo':i.dim}
                                  + 'might be inconsistent. ')
                # tmp = set(i.dataFiles).symmetric_difference(set(o.dataFiles))
                #Check if there are new data considered.
                if 1 < 3:
                    i.dataFiles.extend(o.dataFiles)
                    i.indexFiles.extend(o.indexFiles)
                    i.funvals = alignArrayData(VArrayMultiReader([i.funvals, o.funvals]))
                    i.finalfunvals = numpy.r_[i.finalfunvals, o.finalfunvals]
                    i.evals = alignArrayData(HArrayMultiReader([i.evals, o.evals], self.isBiobjective()))
                    i.maxevals = numpy.r_[i.maxevals, o.maxevals]
                    i.computeERTfromEvals()
                    if getattr(i, 'pickleFile', False):
                        i.modsFromPickleVersion = True

                    for j in dir(i):
                        if isinstance(getattr(i, j), list):
                            getattr(i, j).extend(getattr(o, j))

                else:
                    if getattr(i, 'pickleFile', False):
                        i.modsFromPickleVersion = False
                    elif getattr(o, 'pickleFile', False):
                        i.modsFromPickleVersion = False
                        i.pickleFile = o.pickleFile
                break
        if not isFound:
            list.append(self, o)

    def extend(self, o):
        """Extend with elements.

        This method is implemented to prevent problems since append was
        superseded. This method could be the origin of efficiency issue.

        """
        for i in o:
            self.append(i)

    def pickle(self, *args, **kwargs):
        """Loop over self to pickle each element."""
        for i in self:
            i.pickle(*args, **kwargs)

    def dictByAlg(self):
        """Returns a dictionary of instances of this class by algorithm.

        The resulting dict uses algId and comment as keys and the
        corresponding slices as values.

        """
        d = DictAlg()
        for i in self:
            d.setdefault((i.algId, ''), DataSetList()).append(i)
        return d

    def dictByDim(self):
        """Returns a dictionary of instances of this class by dimensions.

        Returns a dictionary with dimension as keys and the
        corresponding slices as values.

        """
        d = {}
        for i in self:
            d.setdefault(i.dim, DataSetList()).append(i)
        return d

    def dictByFunc(self):
        """Returns a dictionary of instances of this class by functions.

        Returns a dictionary with the function id as keys and the
        corresponding slices as values.

        """
        d = {}
        for i in self:
            d.setdefault(i.funcId, DataSetList()).append(i)
        return d

    def dictByDimFunc(self):
        """Returns a dictionary of instances of this class 
        by dimensions and for each dimension by function.

        Returns a dictionary with dimension as keys and the
        corresponding slices as values.
        
            ds = dsl.dictByDimFunc[40][2]  # DataSet dimension 40 on F2

        """
        dsld = self.dictByDim()
        for k in dsld:
            dsld[k] = dsld[k].dictByFunc()
        return dsld
        
    def dictByNoise(self):
        """Returns a dictionary splitting noisy and non-noisy entries."""
        sorted = {}
        
        for i in self:
            if i.funcId in range(1, 56):
                sorted.setdefault('noiselessall', DataSetList()).append(i)
            elif i.funcId in range(101, 131):
                sorted.setdefault('nzall', DataSetList()).append(i)
            else:
                warnings.warn('Unknown function id.')

        return sorted

    def isBiobjective(self):
        return any(i.isBiobjective() for i in self)
        
    def dictByFuncGroupBiobjective(self):
        """Returns a dictionary of instances of this class by function groups
        for bi-objective case.

        The output dictionary has function group names as keys and the
        corresponding slices as values. 

        """
        sorted = {} 
        for i in self:
            key = getattr(i, 'folder', '')
            if key:
                sorted.setdefault(key, DataSetList()).append(i)
            else:
                warnings.warn('Unknown group name.')

        return sorted

    def dictByFuncGroupSingleObjective(self):
        """Returns a dictionary of instances of this class by function groups
        for single objective case.

        The output dictionary has function group names as keys and the
        corresponding slices as values. Current groups are based on the
        GECCO-BBOB 2009-2013 function testbeds. 

        """
        sorted = {} 
        for i in self:
            if i.funcId in range(1, 6):
                sorted.setdefault('separ', DataSetList()).append(i)
            elif i.funcId in range(6, 10):
                sorted.setdefault('lcond', DataSetList()).append(i)
            elif i.funcId in range(10, 15):
                sorted.setdefault('hcond', DataSetList()).append(i)
            elif i.funcId in range(15, 20):
                sorted.setdefault('multi', DataSetList()).append(i)
            elif i.funcId in range(20, 25):
                sorted.setdefault('mult2', DataSetList()).append(i)
            elif i.funcId in range(101, 107):
                sorted.setdefault('nzmod', DataSetList()).append(i)
            elif i.funcId in range(107, 122):
                sorted.setdefault('nzsev', DataSetList()).append(i)
            elif i.funcId in range(122, 131):
                sorted.setdefault('nzsmm', DataSetList()).append(i)
            else:
                warnings.warn('Unknown function id.')

        return sorted

    def dictByFuncGroup(self):
        """Returns a dictionary of instances of this class by function groups.

        The output dictionary has function group names as keys and the
        corresponding slices as values.  

        """
        if self.isBiobjective():
            return self.dictByFuncGroupBiobjective()
        else:
            return self.dictByFuncGroupSingleObjective()

    def getFuncGroups(self):
        """Returns a dictionary of function groups.
        
        The output dictionary has functions group names as keys 
        and function group descriptions as values.
        """
        if self.isBiobjective():
            dictByFuncGroup = self.dictByFuncGroupBiobjective()
            groups = OrderedDict(sorted((key, key.replace('_', ' ')) for key in dictByFuncGroup.keys()))
            return groups
        else:
            groups = []
            if any(i.funcId in range(1, 6) for i in self):
                groups.append(('separ', 'Separable functions'))
            if any(i.funcId in range(6, 10) for i in self):
                groups.append(('lcond', 'Misc. moderate functions'))
            if any(i.funcId in range(10, 15) for i in self):
                groups.append(('hcond', 'Ill-conditioned functions'))
            if any(i.funcId in range(15, 20) for i in self):
                groups.append(('multi', 'Multi-modal functions'))
            if any(i.funcId in range(20, 25) for i in self):
                groups.append(('mult2', 'Weak structure functions'))
            if any(i.funcId in range(101, 107) for i in self):
                groups.append(('nzmod', 'Moderate noise'))
            if any(i.funcId in range(107, 122) for i in self):
                groups.append(('nzsev', 'Severe noise'))
            if any(i.funcId in range(122, 131) for i in self):
                groups.append(('nzsmm', 'Severe noise multimod.'))

            return OrderedDict(groups)

    def dictByParam(self, param):
        """Returns a dictionary of DataSetList by parameter values.

        :returns: a dictionary with values of parameter param as keys and
                  the corresponding slices of DataSetList as values.

        """

        d = {}
        for i in self:
            d.setdefault(getattr(i, param, None), DataSetList()).append(i)
        return d

    def info(self, opt=None):
        """Display some information onscreen.

        :keyword string opt: changes size of output, can be 'all'
                             (default), 'short'

        """
        #TODO: do not integrate over dimension!!!
        #      loop over all data sets!?

        if len(self) > 0:
            print '%d data set(s)' % (len(self))
            dictAlg = self.dictByAlg()
            algs = dictAlg.keys()
            algs.sort()
            sys.stdout.write('Algorithm(s): %s' % (algs[0][0]))
            for i in range(1, len(algs)):
                sys.stdout.write(', %s' % (algs[0][0]))
            sys.stdout.write('\n')

            dictFun = self.dictByFunc()
            functions = dictFun.keys()
            functions.sort()
            nbfuns = len(set(functions))
            splural = 's' if nbfuns > 1 else ''
            print '%d Function%s with ID%s %s' % (nbfuns, splural, splural, consecutiveNumbers(functions))

            dictDim = self.dictByDim()
            dimensions = dictDim.keys()
            dimensions.sort()
            sys.stdout.write('Dimension(s): %d' % (dimensions[0]))
            for i in range(1, len(dimensions)):
                sys.stdout.write(', %d' % (dimensions[i]))
            sys.stdout.write('\n')

            maxevals = []
            for i in xrange(len(dimensions)):
                maxeval = []
                for d in dictDim[dimensions[i]]:
                    maxeval = int(max((d.mMaxEvals(), maxeval)))
                maxevals.append(maxeval)
            print 'Max evals: %s' % str(maxevals)

            if opt == 'all':
                print 'Df      |     min       10      med       90      max'
                print '--------|--------------------------------------------'
                evals = list([] for i in targets_displayed_for_info)
                for i in self:
                    tmpevals = i.detEvals(targets_displayed_for_info)
                    for j in range(len(targets_displayed_for_info)):
                        evals[j].extend(tmpevals[j])
                for i, j in enumerate(targets_displayed_for_info): # never aggregate over dim...
                    tmp = toolsstats.prctile(evals[i], [0, 10, 50, 90, 100])
                    tmp2 = []
                    for k in tmp:
                        if not numpy.isfinite(k):
                            tmp2.append('%8f' % k)
                        else:
                            tmp2.append('%8d' % k)
                    print '%2.1e |%s' % (j, ' '.join(tmp2))

            # display distributions of final values
        else:
            print self

    def sort(self, key1='dim', key2='funcId'):
        def cmp_fun(a, b):
            if getattr(a, key1) == getattr(b, key1):
                if getattr(a, key2) == getattr(b, key2):
                    return 0
                return 1 if getattr(a, key2) > getattr(b, key2) else -1                
            else:
                return 1 if getattr(a, key1) > getattr(b, key1) else -1
        sorted_self = list(sorted(self, cmp=cmp_fun))
        for i, ds in enumerate(sorted_self):
            self[i] = ds
        return self
    
        # interested in algorithms, number of datasets, functions, dimensions
        # maxevals?, funvals?, success rate?


    def run_length_distributions(self, dimension, target_values,
                                 fun_list=None,
                                 reference_data_set_list=None,
                                 reference_scoring_function=lambda x: toolsstats.prctile(x, [5])[0],
                                 data_per_target=15,
                                 flatten_output_dict=True):
        """return a dictionary with an entry for each algorithm (or
        the dictionary value for only one algorithm if
        ``flatten_output_dict is True``) and
        the left envelope rld-array. For each algorithm the entry contains
        a sorted rld-array of evaluations to reach the targets on all
        functions in ``func_list`` or all available functions, the
        list of solved functions, the list of processed functions. If
        the sorted rld-array is normalized by the reference score (after
        sorting), the last entry is the original rld.

        TODO: change interface to return always rld_original and optional
        the scores to compare with. Example::

            rld = dsl.run_length_distributions(...)
            semilogy([x if np.isfinite(x) else np.inf
                      for x in rld[0][0] / rld[0][-1]])

        If ``reference_data_set_list is not None`` evaluations
        are normalized by the reference data, however
        the data remain to be sorted without normalization.
        TODO:

        """
        dsl_dict = self.dictByDim()[dimension].dictByAlg()
        # selected dimension and go by algorithm
        rld_dict = {}  # result for each algorithm
        reference_scores = {}  # for each funcId a list of len(target_values)
        left_envelope = np.inf
        for alg in dsl_dict:
            rld_data = []  # 15 evaluation-counts per function and target
            ref_scores = []  # to compute rld_data / ref_scores element-wise
            funcs_processed = []
            funcs_solved = []
            for ds in dsl_dict[alg]:  # ds is a DataSet, i.e. typically 15 trials
                if fun_list and ds.funcId not in fun_list:
                    continue
                assert dimension == ds.dim
                funcs_processed.append(ds.funcId)
                evals = ds.detEvals(target_values((ds.funcId, ds.dim)))
                if data_per_target is not None:
                    evals = [np.sort(toolsstats.fix_data_number(d, data_per_target))
                                for d in evals]
                    # make sure to get 15 numbers for each target
                if reference_data_set_list is not None:
                    if ds.funcId not in reference_scores:
                        if reference_scoring_function is None:
                            reference_scores[ds.funcId] = \
                                reference_data_set_list.det_best_data(
                                target_values((ds.funcId, ds.dim)),
                                ds.funcId, ds.dim, number=data_per_target)
                        else:
                            reference_scores[ds.funcId] = \
                                reference_data_set_list.det_best_data_lines(
                                target_values((ds.funcId, ds.dim)),
                                ds.funcId, ds.dim, reference_scoring_function)[1]
                            # value checking, could also be done later
                            for i, val in enumerate(reference_scores[ds.funcId]):
                                if not np.isfinite(val) and any(np.isfinite(evals[i])):
                                    raise ValueError('reference_value is not finite')
                                    # a possible solution would be to set ``val = 1``
                            reference_scores[ds.funcId] = \
                                np.array([data_per_target * [val]
                                    for val in reference_scores[ds.funcId]],
                                         copy=False)
                        for i, line in enumerate(reference_scores[ds.funcId]):
                            reference_scores[ds.funcId][i] = \
                                np.sort(toolsstats.fix_data_number(line, data_per_target))
                    ref_scores.append(np.hstack(reference_scores[ds.funcId]))
                    # 'needs to be checked', qqq
                evals = np.hstack(evals)  # "stack" len(targets) * 15 values
                if any(np.isfinite(evals)):
                    funcs_solved.append(ds.funcId)
                rld_data.append(evals)

            funcs_processed.sort()
            funcs_solved.sort()
            assert np.__version__ >= '1.4.0'
            # if this fails, replacing nan with inf might work for sorting
            rld_data = np.hstack(rld_data)
            if reference_data_set_list is not None:
                ref_scores = np.hstack(ref_scores)
                idx = np.argsort(rld_data)
                rld_original = rld_data[idx]
                rld_data = rld_original / ref_scores[idx]
            else:
                rld_data.sort()  # returns None
            # nan are at the end now (since numpy 1.4.0)

            # check consistency
            if len(funcs_processed) > len(set(funcs_processed)):
                warnings.warn("function processed twice "
                              + str(funcs_processed))
                raise ValueError("function processed twice")
            if fun_list is not None and set(funcs_processed) != set(fun_list):
                warnings.warn("not all functions found for " + str(alg)
                    + " and computations disregarded " + str(ds.algId))
                continue

            left_envelope = np.fmin(left_envelope, rld_data)
            # fails if number of computed data are different
            rld_dict[alg] = [rld_data,
                             sorted(funcs_solved),
                             funcs_processed]
            if reference_data_set_list is not None:
                rld_dict[alg].append(ref_scores)

        for k, v in rld_dict.items():
            if v[2] != funcs_processed:
                print('TODO: HERE AN ASSERTION FAILED')
            # assert v[2] == funcs_processed  # the must all agree to the last

        if flatten_output_dict and len(rld_dict) == 1:
            return rld_dict.values()[0], left_envelope
        return rld_dict, left_envelope

    def get_all_data_lines(self, target_value, fct, dim):
        """return a list of all data lines in ``self`` for each
        algorithm and a list of the respective
        computed aRTs.

        Example
        -------
        Get all run lengths of all trials on f1 in 20-D to reach
        target 1e-7::

            data = dsl.get_all_data_lines(1e-7, 1, 20)[0]
            flat_data = np.hstack(data)
            plot(np.arange(1, 1+len(flat_data)) / len(flat_data),
                 sort(flat_data))  # sorted fails on nan

        """
        # TODO: make sure to get the same amount of data for each
        # algorithm / target!?
        assert np.isscalar(target_value)

        lines = []
        scores = []
        for ds in self:
            if ds.funcId != fct or ds.dim != dim:
                continue
            lines.append(ds.detEvals([target_value])[0])
            scores.append(ds.detERT([target_value])[0])

        return lines, scores

    def det_best_data(self, target_values, fct, dim,
                           number=15):
        """return a list of the ``number`` smallest evaluations over all
        data sets in ``self`` for each ``target in target_values``.

        Detail: currently, the minimal observed evaluation is computed
        instance-wise and the ``number`` "easiest" instances are returned.
        Also the smallest ``number`` evaluations regardless of instance
        are computed, but not returned.

        """
        try:
            target_values = target_values((fct, dim))
        except TypeError:
            target_values = target_values
        best_lines = len(target_values) * [[]]  # caveat: this is (can be?) the same instance of []
        best_dicts = [{} for i in xrange(len(target_values))]
        for ds in self:
            if ds.funcId != fct or ds.dim != dim:
                continue
            current_lines = ds.detEvals(target_values)
            assert len(current_lines) == len(best_lines) == len(target_values)
            for i in xrange(len(current_lines)):
                for j, instance in enumerate(ds.instancenumbers):
                    previous_val = best_dicts[i].setdefault(instance, np.inf)
                    best_dicts[i][instance] = min((previous_val, current_lines[i][j]))
                best_lines[i] = np.sort(np.hstack(
                    [best_lines[i], current_lines[i]]))
                best_lines[i] = best_lines[i][:min((number,
                                                    len(best_lines[i])))]
        # construct another best line instance-wise
        best_instances_lines = []
        for i in xrange(len(best_dicts)):
            vals = best_dicts[i].values()
            best_instances_lines.append(
                np.sort(vals)[:np.min((number, len(vals)))])

        if any(line is None for line in best_lines):
            warnings.warn('best data lines not determined, (f, dim)='
                          + str((fct, dim)))
        # print(best_lines[-1])
        # print(best_instances_lines[-1])
        # print(best_instances_lines[-1])
        assert len(best_lines) == len(best_instances_lines) == len(target_values)
        assert best_lines[-1][0] == best_instances_lines[-1][0]
        return best_instances_lines
        # return best_lines

    def det_best_data_lines(self, target_values, fct, dim,
                           scoring_function=None):
        """return a list of the respective best data lines over all data
        sets in ``self`` for each ``target in target_values`` and an
        array of the computed scores (ERT ``if scoring_function == 'ERT'``).

        If ``scoring_function is None``, the best is determined with method
        ``detERT``. Using ``scoring_function=lambda x:
        toolsstat.prctile(x, [5], ignore_nan=False)`` is another useful
        alternative.

        """
        try:
            target_values = target_values((fct, dim))
        except TypeError:
            target_values = target_values
        best_scores = np.array(len(target_values) * [np.inf])
        best_lines = len(target_values) * [None]
        for ds in self:
            if ds.funcId != fct or ds.dim != dim:
                continue
            current_lines = ds.detEvals(target_values)
            if scoring_function is None or scoring_function == 'ERT':
                current_scores = ds.detERT(target_values)
            else:
                current_scores = np.array([scoring_function(d)
                                           for d in current_lines], copy=False)
            assert len(current_lines) == len(best_lines)
            assert len(current_lines) == len(current_scores) \
                 == len(best_scores) == len(best_lines)
            for i in np.where(toolsdivers.less(current_scores,
                                               best_scores))[0]:
                best_lines[i] = current_lines[i]
                best_scores[i] = current_scores[i]

        if any(line is None for line in best_lines):
            warnings.warn('best data lines for f%s in %s-D could not be determined'
                          % (str(fct), str(dim)))
        return best_lines, best_scores

    def get_sorted_algorithms(self, dimension, target_values,
                              fun_list=None,
                              reference_dataset_list=None,
                              smallest_evaluation_to_use=3):
        """return list of the algorithms from ``self``, sorted by
        minimum loss factor in the ECDF.

        Best means to be within `loss` of the best algorithm at
        at least one point of the ECDF from the functions `fun_list`,
        i.e. minimal distance to the left envelope in the semilogx plot.

        ``target_values`` gives for each function-dimension pair a list of
        target values.

        TODO: data generation via run_length_distributions and sorting
        should probably be separated.

        """
        rld, left_envelope = self.run_length_distributions(
            dimension, target_values, fun_list,
            reference_data_set_list=reference_dataset_list)
        reference_algorithms = []
        idx = left_envelope >= smallest_evaluation_to_use
        for alg in rld:
            try:
                if reference_dataset_list:
                    reference_algorithms.append([alg, toolsstats.prctile(rld[alg][0][idx], [5])[0],
                                            rld[alg], left_envelope,
                                            toolsstats.prctile(rld[alg][0], [2, 5, 15, 25, 50], ignore_nan=False)])
                else:
                    reference_algorithms.append([alg, np.nanmin(rld[alg][0][idx] / left_envelope[idx]),
                                            rld[alg], left_envelope,
                                            toolsstats.prctile(rld[alg][0] / left_envelope, [2, 5, 15, 25, 50], ignore_nan=False)])
            except ValueError:
                warnings.warn(str(alg) + ' could not be processed for get_sorted_algorithms ')

        reference_algorithms.sort(key=lambda x: x[1])
        return reference_algorithms
<<<<<<< HEAD
=======

    def get_reference_values_hash(self):
        all_reference_values = {}
        for dataSet in self:
            key = '%d_%d' % (dataSet.funcId, dataSet.dim)
            all_reference_values[key] = dataSet.reference_values

        reference_values_string = json.dumps(all_reference_values, sort_keys=True)
        return hashlib.sha1(reference_values_string).hexdigest()
>>>>>>> 47b31a8b


def parseinfoold(s):
    """Deprecated: Extract data from a header line in an index entry.

    Older but verified version of :py:meth:`parseinfo`

    The header line should be a string of comma-separated pairs of
    key=value, for instance: key = value, key = 'value'

    Keys should not use comma or quote characters.

    """
    # TODO should raise some kind of error...
    # Split header into a list of key-value
    list_kv = s.split(', ')

    # Loop over all elements in the list and extract the relevant data.
    # We loop backward to make sure that we did not split inside quotes.
    # It could happen when the key algId and the value is a string.
    p = re.compile('([^,=]+)=(.*)')
    list_kv.reverse()
    it = iter(list_kv)
    res = []
    while True:
        try:
            elem = it.next()
            tmp = p.match(elem)
            while not tmp:
                elem = it.next() + elem
                # add up elements of list_kv until we have a whole key = value

            elem0, elem1 = tmp.groups()
            elem0 = elem0.strip()
            elem1 = elem1.strip()
            if elem1.startswith('\'') and elem1.endswith('\''): # HACK
                elem1 = ('\'' + re.sub('([\'])', r'\\\1', elem1[1:-1]) + '\'')
            elem1 = ast.literal_eval(elem1)
            res.append((elem0, elem1))
        except StopIteration:
            break

    return res

def parseinfo(s):
    """Extract data from a header line in an index entry.

    Use a 'smarter' regular expression than :py:meth:`parseinfoold`.
    The header line should be a string of comma-separated pairs of
    key=value, for instance: key = value, key = 'value'

    Keys should not use comma or quote characters.

    """
    p = re.compile('\ *([^,=]+?)\ *=\ *(".+?"|\'.+?\'|[^,]+)\ *(?=,|$)')
    res = []
    for elem0, elem1 in p.findall(s):
        if elem1.startswith('\'') and elem1.endswith('\''): # HACK
            elem1 = ('\'' + re.sub(r'(?<!\\)(\')', r'\\\1', elem1[1:-1]) + '\'')
        try:
            elem1 = ast.literal_eval(elem1)
        except:
            if sys.version.startswith("2.6"):  # doesn't like trailing '\n'
                elem1 = ast.literal_eval(elem1.strip())  # can be default anyway?
            else:
                raise
        res.append((elem0, elem1))  # TODO: what are elem0 and elem1?
    return res


def align_algorithms(algorithms, evals):
    for i, item in enumerate(evals):
        if i + 1 < len(evals) and evals[i] == evals[i + 1]:
            algorithms.insert(i, algorithms[i])

    return algorithms

def set_unique_algId(ds_list, ds_list_reference, taken_ids=None):
    """on return, elements in ``ds_list`` do not have an ``algId``
    attribute value from ``taken_ids`` or from
    ``ds_list_reference`` ``if taken_ids is None``.

    In case, ``BFGS`` becomes ``BFGS 2`` etc.

    """
    if taken_ids is None:
        taken_ids = []
        for ds in ds_list_reference:
            taken_ids.append(ds.algId)
    taken_ids = set(taken_ids)

    for ds in ds_list:
        if ds.algId in taken_ids:
            algId = ds.algId
            i = 2
            while algId + ' ' + str(i) in taken_ids:
                i += 1
            ds.algId = algId + ' ' + str(i)

def processInputArgs(args):
    """Process command line arguments.

    Returns several instances of :py:class:`DataSetList`, and a list of 
    algorithms from a list of strings representing file and folder names,
    see below for details. This command operates folder-wise: one folder 
    corresponds to one algorithm.

    It is recommended that if a folder listed in args contain both
    :file:`info` files and the associated :file:`pickle` files, they be
    kept in different locations for efficiency reasons.

    :keyword list args: string arguments for folder names

    :returns (all_datasets, pathnames, datasetlists_by_alg):
      all_datasets
        a list containing all DataSet instances, this is to
        prevent the regrouping done in instances of DataSetList.
        Caveat: algorithms with the same name are overwritten!?
      pathnames
        a list of keys of datasetlists_per_alg with the ordering as
        given by the input argument args
      datasetlists_by_alg
        a dictionary which associates each algorithm via its input path
        name to a DataSetList




    """
    dsList = list()
    sortedAlgs = list()
    dictAlg = {}
    current_hash = None
    for i in args:
        i = i.strip()
        if i == '': # might cure an lf+cr problem when using cywin under Windows
            continue
        if findfiles.is_recognized_repository_filetype(i):
            filelist = findfiles.main(i)
            #Do here any sorting or filtering necessary.
            #filelist = list(i for i in filelist if i.count('ppdata_f005'))
            tmpDsList = DataSetList(filelist)
            for ds in tmpDsList:
                ds._data_folder = i
            #Nota: findfiles will find all info AND pickle files in folder i.
            #No problem should arise if the info and pickle files have
            #redundant information. Only, the process could be more efficient
            #if pickle files were in a whole other location.

            alg = i.rstrip(os.path.sep)
            if current_hash is not None and current_hash <> tmpDsList.get_reference_values_hash():
                warnings.warn(" Reference values for the algorithm '%s' are different!" % alg)

            set_unique_algId(tmpDsList, dsList)
            dsList.extend(tmpDsList)
            current_hash = tmpDsList.get_reference_values_hash()
            #alg = os.path.split(i.rstrip(os.sep))[1]  # trailing slash or backslash
            #if alg == '':
            #    alg = os.path.split(os.path.split(i)[0])[1]
            print '  using:', alg

            # Prevent duplicates
            if all(i != alg for i in sortedAlgs):
                sortedAlgs.append(alg)
                dictAlg[alg] = tmpDsList
        elif os.path.isfile(i):
            # TODO: a zipped tar file should be unzipped here, see findfiles.py 
            txt = 'The post-processing cannot operate on the single file ' + str(i)
            warnings.warn(txt)
            continue
        else:
            txt = "Input folder '" + str(i) + "' could not be found."
            raise Exception(txt)

    return dsList, sortedAlgs, dictAlg
    
class DictAlg(dict):
    def __init__(self, d={}):
        dict.__init__(self, d)  # was: super.__init(d)
        
    def by_dim(self):
        return dictAlgByDim(self) # TODO: put here actual implementation

def dictAlgByDim(dictAlg):
    """Returns a dictionary with problem dimension as key from
    a dictionary of DataSet lists. 

    The input argument is a dictionary with algorithm names as 
    keys and a list of :py:class:`DataSet` instances as values.
    The resulting dictionary will have dimension as key and as values
    dictionaries with algorithm names as keys.

    """
    # should become: 
    # return DictAlg(dictAlg).by_dim()
    
    res = {}

    # get the set of problem dimensions
    dims = set()
    tmpdictAlg = {} # will store DataSet by alg and dim
    for alg, dsList in dictAlg.iteritems():
        tmp = dsList.dictByDim()
        tmpdictAlg[alg] = tmp
        dims |= set(tmp.keys())

    for d in dims:
        for alg in dictAlg:
            tmp = DataSetList()
            try:
                tmp = tmpdictAlg[alg][d]
            except KeyError:
                txt = ('No data for algorithm %s in %d-D.'
                       % (alg, d))
                warnings.warn(txt)

            if res.setdefault(d, {}).has_key(alg):
                txt = ('Duplicate data for algorithm %s in %d-D.'
                       % (alg, d))
                warnings.warn(txt)

            res.setdefault(d, {}).setdefault(alg, tmp)
            # Only the first data for a given algorithm in a given dimension

    #for alg, dsList in dictAlg.iteritems():
        #for i in dsList:
            #res.setdefault(i.dim, {}).setdefault(alg, DataSetList()).append(i)

    return res

def dictAlgByDim2(dictAlg, remove_empty=False):
    """Returns a dictionary with problem dimension as key.

    The difference with :py:func:`dictAlgByDim` is that there is an
    entry for each algorithm even if the resulting
    :py:class:`DataSetList` is empty.

    This function is meant to be used with an input argument which is a
    dictionary with algorithm names as keys and which has list of
    :py:class:`DataSet` instances as values.
    The resulting dictionary will have dimension as key and as values
    dictionaries with algorithm names as keys.

    """
    res = {}

    for alg, dsList in dictAlg.iteritems():
        for i in dsList:
            res.setdefault(i.dim, {}).setdefault(alg, DataSetList()).append(i)

    if remove_empty:
        raise NotImplementedError
        for dim, ds_dict in res.iteritems():
            for alg, ds_dict2 in ds_dict.iteritems():
                if not len(ds_dict2):
                    pass
            if not len(ds_dict):
                pass

    return res

def dictAlgByFun(dictAlg):
    """Returns a dictionary with function id as key.

    This method is meant to be used with an input argument which is a
    dictionary with algorithm names as keys and which has list of
    :py:class:`DataSet` instances as values.
    The resulting dictionary will have function id as key and as values
    dictionaries with algorithm names as keys.

    """
    res = {}
    funcs = set()
    tmpdictAlg = {}
    for alg, dsList in dictAlg.iteritems():
        tmp = dsList.dictByFunc()
        tmpdictAlg[alg] = tmp
        funcs |= set(tmp.keys())

    for f in funcs:
        for alg in dictAlg:
            tmp = DataSetList()
            try:
                tmp = tmpdictAlg[alg][f]
            except KeyError:
                txt = ('No data for algorithm %s on function %d.'
                       % (alg, f)) # This message is misleading.
                warnings.warn(txt)

            if res.setdefault(f, {}).has_key(alg):
                txt = ('Duplicate data for algorithm %s on function %d-D.'
                       % (alg, f))
                warnings.warn(txt)

            res.setdefault(f, {}).setdefault(alg, tmp)
            # Only the first data for a given algorithm in a given dimension

    return res

def dictAlgByNoi(dictAlg):
    """Returns a dictionary with noise group as key.

    This method is meant to be used with an input argument which is a
    dictionary with algorithm names as keys and which has list of
    :py:class:`DataSet` instances as values.
    The resulting dictionary will have a string denoting the noise group
    ('noiselessall' or 'nzall') and as values dictionaries with
    algorithm names as keys.

    """
    res = {}
    ng = set()
    tmpdictAlg = {}
    for alg, dsList in dictAlg.iteritems():
        tmp = dsList.dictByNoise()
        tmpdictAlg[alg] = tmp
        ng |= set(tmp.keys())

    for n in ng:
        stmp = ''
        if n == 'nzall':
            stmp = 'noisy'
        elif n == 'noiselessall':
            stmp = 'noiseless'

        for alg in dictAlg:
            tmp = DataSetList()
            try:
                tmp = tmpdictAlg[alg][n]
            except KeyError:
                txt = ('No data for algorithm %s on %s function.'
                       % (alg, stmp))
                warnings.warn(txt)

            if res.setdefault(n, {}).has_key(alg):
                txt = ('Duplicate data for algorithm %s on %s functions.'
                       % (alg, stmp))
                warnings.warn(txt)

            res.setdefault(n, {}).setdefault(alg, tmp)
            # Only the first data for a given algorithm in a given dimension

    return res

def dictAlgByFuncGroup(dictAlg):
    """Returns a dictionary with function group as key.

    This method is meant to be used with an input argument which is a
    dictionary with algorithm names as keys and which has list of
    :py:class:`DataSet` instances as values.
    The resulting dictionary will have a string denoting the function
    group and as values dictionaries with algorithm names as keys.

    """
    res = {}
    fg = set()
    tmpdictAlg = {}
    for alg, dsList in dictAlg.iteritems():
        tmp = dsList.dictByFuncGroup()
        tmpdictAlg[alg] = tmp
        fg |= set(tmp.keys())  # | is bitwise OR

    for g in fg:
        for alg in dictAlg:
            tmp = DataSetList()
            try:
                tmp = tmpdictAlg[alg][g]
            except KeyError:
                txt = ('No data for algorithm %s on %s functions.'
                       % (alg, g))
                warnings.warn(txt)

            if res.setdefault(g, {}).has_key(alg):
                txt = ('Duplicate data for algorithm %s on %s functions.'
                       % (alg, g))
                warnings.warn(txt)

            res.setdefault(g, {}).setdefault(alg, tmp)
            # Only the first data for a given algorithm in a given dimension

    return res

# TODO: these functions should go to different modules. E.g. tools.py and toolsstats.py renamed as stats.py
<|MERGE_RESOLUTION|>--- conflicted
+++ resolved
@@ -797,10 +797,7 @@
         self.dataFiles = []
         self.instancenumbers = []
         self.algs = []
-<<<<<<< HEAD
-=======
         self.reference_values = {}
->>>>>>> 47b31a8b
         self.evals = []  # to be removed if evals becomes a property, see below
         """``evals`` are the central data. Each line ``evals[i]`` has a
         (target) function value in ``evals[i][0]`` and the function evaluation
@@ -883,11 +880,7 @@
         # put into variable dataFiles the files where to look for data
         dataFiles = list(os.path.join(filepath, os.path.splitext(i)[0] + '.dat')
                          for i in self.dataFiles)
-<<<<<<< HEAD
-        datasets, algorithms = split(dataFiles, idx_to_load=idx_of_instances_to_load)
-=======
         datasets, algorithms, reference_values = split(dataFiles, idx_to_load=idx_of_instances_to_load)
->>>>>>> 47b31a8b
         data = HMultiReader(datasets, self.isBiobjective())
         if genericsettings.verbose:
             print ("Processing %s: %d/%d trials found."
@@ -896,12 +889,9 @@
         if data:
             (adata, maxevals, finalfunvals) = alignData(data, self.isBiobjective())
             self.evals = adata
-<<<<<<< HEAD
-=======
             self.reference_values = reference_values
             if len(algorithms) > 0:
                 algorithms = align_algorithms(algorithms, [item[1] for item in adata])
->>>>>>> 47b31a8b
             self.algs = algorithms
             try:
                 for i in range(len(maxevals)):
@@ -917,11 +907,7 @@
         if not any(os.path.isfile(dataFile) for dataFile in dataFiles):
             raise Usage("Missing tdat files in '{0}'. Please rerun the experiments." % filepath)
 
-<<<<<<< HEAD
-        datasets, algorithms = split(dataFiles, idx_to_load=idx_of_instances_to_load)
-=======
         datasets, algorithms, reference_values = split(dataFiles, idx_to_load=idx_of_instances_to_load)
->>>>>>> 47b31a8b
         data = VMultiReader(datasets, self.isBiobjective())
         if genericsettings.verbose:
             print ("Processing %s: %d/%d trials found."
@@ -2303,8 +2289,6 @@
 
         reference_algorithms.sort(key=lambda x: x[1])
         return reference_algorithms
-<<<<<<< HEAD
-=======
 
     def get_reference_values_hash(self):
         all_reference_values = {}
@@ -2314,7 +2298,6 @@
 
         reference_values_string = json.dumps(all_reference_values, sort_keys=True)
         return hashlib.sha1(reference_values_string).hexdigest()
->>>>>>> 47b31a8b
 
 
 def parseinfoold(s):
