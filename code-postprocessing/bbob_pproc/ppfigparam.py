--- conflicted
+++ resolved
@@ -248,9 +248,5 @@
         if func in funInfos.keys():
             a.set_title(funInfos[func], fontsize=fontSize)
 
-<<<<<<< HEAD
-        saveFigure(filename)
-=======
         save_figure(filename, dsList[0].algId)
->>>>>>> e382ea92
         plt.close()