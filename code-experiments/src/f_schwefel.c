#include <stdio.h>
#include <assert.h>
#include <math.h>

#include "coco.h"
#include "coco_problem.c"
#include "suite_bbob_legacy_code.c"
#include "transform_obj_shift.c"
#include "transform_vars_scale.c"
#include "transform_vars_affine.c"
#include "transform_vars_shift.c"
#include "transform_vars_z_hat.c"
#include "transform_vars_x_hat.c"

static double f_schwefel_raw(const double *x, const size_t number_of_variables) {

  size_t i = 0;
  double result;
  double penalty, sum;

  /* Boundary handling*/
  penalty = 0.0;
  for (i = 0; i < number_of_variables; ++i) {
    const double tmp = fabs(x[i]) - 500.0;
    if (tmp > 0.0)
      penalty += tmp * tmp;
  }

  /* Computation core */
  sum = 0.0;
  for (i = 0; i < number_of_variables; ++i) {
    sum += x[i] * sin(sqrt(fabs(x[i])));
  }
  result = 0.01 * (penalty + 418.9828872724339 - sum / (double) number_of_variables);

  return result;
}

<<<<<<< HEAD
static void f_schwefel_evaluate(coco_problem_t *problem, const double *x, double *y) {
  assert(problem->number_of_objectives == 1);
  y[0] = f_schwefel_raw(x, problem->number_of_variables);
  assert(y[0] >= problem->best_value[0]);
=======
static void f_schwefel_evaluate(coco_problem_t *self, const double *x, double *y) {
  assert(self->number_of_objectives == 1);
  y[0] = f_schwefel_raw(x, self->number_of_variables);
  assert(y[0] + 1e-13 >= self->best_value[0]);
>>>>>>> 5bf8c806
}

static coco_problem_t *f_schwefel_allocate(const size_t number_of_variables) {

  coco_problem_t *problem = coco_problem_allocate_from_scalars("Schwefel function",
      f_schwefel_evaluate, NULL, number_of_variables, -5.0, 5.0, 420.96874633);
  coco_problem_set_id(problem, "%s_d%02lu", "schwefel", number_of_variables);

  /* Compute best solution: best_parameter[i] = 200 * fabs(xopt[i]) */
  f_schwefel_evaluate(problem, problem->best_parameter, problem->best_value);
  return problem;
}

static coco_problem_t *f_schwefel_bbob_problem_allocate(const size_t function,
                                                        const size_t dimension,
                                                        const size_t instance,
                                                        const long rseed,
                                                        const char *problem_id_template,
                                                        const char *problem_name_template) {
  double *xopt, fopt;
  coco_problem_t *problem = NULL;
  size_t i, j;

  const double condition = 10.;

  double *M = coco_allocate_vector(dimension * dimension);
  double *b = coco_allocate_vector(dimension);
  double *current_row;

  double *tmp1 = coco_allocate_vector(dimension);
  double *tmp2 = coco_allocate_vector(dimension);

  xopt = coco_allocate_vector(dimension);
  fopt = bbob2009_compute_fopt(function, instance);
  bbob2009_unif(tmp1, dimension, rseed);
  for (i = 0; i < dimension; ++i) {
    xopt[i] = 0.5 * 4.2096874637;
    if (tmp1[i] - 0.5 < 0) {
      xopt[i] *= -1;
    }
  }

  for (i = 0; i < dimension; ++i) {
    b[i] = 0.0;
    current_row = M + i * dimension;
    for (j = 0; j < dimension; ++j) {
      current_row[j] = 0.0;
      if (i == j) {
        double exponent = 1.0 * (int) i / ((double) (long) dimension - 1);
        current_row[j] = pow(sqrt(condition), exponent);
      }
    }
  }

  for (i = 0; i < dimension; ++i) {
    tmp1[i] = -2 * fabs(xopt[i]);
    tmp2[i] = 2 * fabs(xopt[i]);
  }

  problem = f_schwefel_allocate(dimension);
  problem = f_transform_obj_shift(problem, fopt);
  problem = f_transform_vars_scale(problem, 100);
  problem = f_transform_vars_shift(problem, tmp1, 0);
  problem = f_transform_vars_affine(problem, M, b, dimension);
  problem = f_transform_vars_shift(problem, tmp2, 0);
  problem = f_transform_vars_z_hat(problem, xopt);
  problem = f_transform_vars_scale(problem, 2);
  problem = f_transform_vars_x_hat(problem, rseed);

  coco_problem_set_id(problem, problem_id_template, function, instance, dimension);
  coco_problem_set_name(problem, problem_name_template, function, instance, dimension);
  coco_problem_set_type(problem, "5-weakly-structured");

  coco_free_memory(M);
  coco_free_memory(b);
  coco_free_memory(tmp1);
  coco_free_memory(tmp2);
  coco_free_memory(xopt);
  return problem;
}<|MERGE_RESOLUTION|>--- conflicted
+++ resolved
@@ -36,17 +36,10 @@
   return result;
 }
 
-<<<<<<< HEAD
 static void f_schwefel_evaluate(coco_problem_t *problem, const double *x, double *y) {
   assert(problem->number_of_objectives == 1);
   y[0] = f_schwefel_raw(x, problem->number_of_variables);
-  assert(y[0] >= problem->best_value[0]);
-=======
-static void f_schwefel_evaluate(coco_problem_t *self, const double *x, double *y) {
-  assert(self->number_of_objectives == 1);
-  y[0] = f_schwefel_raw(x, self->number_of_variables);
-  assert(y[0] + 1e-13 >= self->best_value[0]);
->>>>>>> 5bf8c806
+  assert(y[0] + 1e-13 >= problem->best_value[0]);
 }
 
 static coco_problem_t *f_schwefel_allocate(const size_t number_of_variables) {
