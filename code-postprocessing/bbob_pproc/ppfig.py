--- conflicted
+++ resolved
@@ -89,30 +89,6 @@
 """
 
 
-<<<<<<< HEAD
-def next_dimension_str(s):
-    try:
-        dim = int(s.strip().strip('_').rstrip('D'))
-        return s.replace('%02d' % dim, '%02d' % next_dimension(dim))
-    except:
-        warnings.warn('next_dimension_str failed on "%s"' % s)
-        print(s)
-        raise
-
-
-def next_dimension(dim): # Wassim: too static! made it more flexible
-    """next dimension when clicking single function html pages"""
-    if dim == 2:
-        return 3
-    if dim == 3:
-        return 5
-    if dim == testbedsettings.current_testbed.dimensions_to_display[-1]: # Wassim: updated to make it more flexible
-        return testbedsettings.current_testbed.dimensions_to_display[0]
-    return 2 * dim
-
-
-=======
->>>>>>> c0933b5a
 def addImage(imageName, addLink):
     if addLink:
         return '<a href="file:%s"><IMG SRC="%s"></a>' % (2 * (imageName,))
@@ -199,20 +175,6 @@
                               ignoreFileExists=ignoreFileExists)
 
         if htmlPage in (HtmlPage.TWO, HtmlPage.MANY) or not isBiobjective:
-<<<<<<< HEAD
-            fileName = '%s_%02dD.html' % (genericsettings.pprldmany_file_name, testbedsettings.current_testbed.first_dimension)
-            # Wassim: now uses testbedsettings.current_testbed.first_dimension instead of hard-coded 2
-            # Wassim: TODO: make so that non-present plots are still clickable so one can get the next dim
-            links += add_link(currentDir, folder, fileName,
-                              pprldmany_per_func_dim_header,
-                              ignoreFileExists=ignoreFileExists)
-        if htmlPage == HtmlPage.ONE:
-            fileName = '%s_%02dD.html' % (genericsettings.pprldmany_group_file_name, testbedsettings.current_testbed.first_dimension)
-            # Wassim: now uses testbedsettings.current_testbed.first_dimension instead of hard-coded 2
-            links += add_link(currentDir, folder, fileName,
-                              pprldmany_per_group_dim_header,
-                              ignoreFileExists=ignoreFileExists)
-=======
             path = os.path.join(os.path.realpath(current_dir), folder)
             fileName = get_first_html_file(path, genericsettings.pprldmany_file_name)
             if fileName:
@@ -227,7 +189,6 @@
                 links += add_link(current_dir, folder, fileName,
                                   pprldmany_per_group_dim_header,
                                   ignoreFileExists=ignoreFileExists)
->>>>>>> c0933b5a
 
         if htmlPage == HtmlPage.MANY:
             fileName = get_first_html_file(current_dir, genericsettings.pprldmany_file_name)
@@ -281,16 +242,12 @@
         first_function_number = testbedsettings.current_testbed.first_function_number
         last_function_number = testbedsettings.current_testbed.last_function_number
         captionStringFormat = '<p/>\n%s\n<p/><p/>'
-<<<<<<< HEAD
-        addLinkForNextDim = add_to_names.endswith('D')
+
+        addLinkForNextDim = next_html_page_suffix is not None and next_html_page_suffix != add_to_names
+        bestAlgExists = not isBiobjective
         bestAlgExists = bool(testbedsettings.current_testbed.best_algorithm_filename) #not isBiobjective # Wassim: or not isLargescale
-
         dimensions = testbedsettings.current_testbed.htmlDimsOfInterest
         #genericsettings.htmlDimsOfInterest_ls if genericsettings.isLargeScale else genericsettings.htmlDimsOfInterest
-=======
-        addLinkForNextDim = next_html_page_suffix is not None and next_html_page_suffix != add_to_names
-        bestAlgExists = not isBiobjective
->>>>>>> c0933b5a
 
         if htmlPage is HtmlPage.ONE:
             f.write('<H3><a href="ppfigdim.html">Average runtime versus '
