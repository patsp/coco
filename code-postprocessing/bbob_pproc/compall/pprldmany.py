#! /usr/bin/env python
# -*- coding: utf-8 -*-

"""Generates figure of the bootstrap distribution of aRT.
    
The main method in this module generates figures of Empirical
Cumulative Distribution Functions of the bootstrap distribution of
the Average Running Time (aRT) divided by the dimension for many
algorithms.

The outputs show the ECDFs of the running times of the simulated runs
divided by dimension for 50 different targets logarithmically uniformly
distributed in [1e−8, 1e2]. The crosses (×) give the median number of
function evaluations of unsuccessful runs divided by dimension.

**Example**

.. plot::
    :width: 50%

    import urllib
    import tarfile
    import glob
    from pylab import *
    
    import bbob_pproc as bb
    
    # Collect and unarchive data (3.4MB)
    dataurl = 'http://coco.lri.fr/BBOB2009/pythondata/BIPOP-CMA-ES.tar.gz'
    filename, headers = urllib.urlretrieve(dataurl)
    archivefile = tarfile.open(filename)
    archivefile.extractall()
    
    # Empirical cumulative distribution function of bootstrapped aRT figure
    ds = bb.load(glob.glob('BBOB2009pythondata/BIPOP-CMA-ES/ppdata_f0*_20.pickle'))
    figure()
    bb.compall.pprldmany.plot(ds) # must rather call main instead of plot?
    bb.compall.pprldmany.beautify()

"""

from __future__ import absolute_import

import os
import warnings
from pdb import set_trace
import numpy as np
import matplotlib.pyplot as plt
from .. import toolsstats, bestalg, genericsettings, testbedsettings
from .. import pproc as pp # import dictAlgByDim, dictAlgByFun 
from .. import toolsdivers  # strip_pathname, str_to_latex
from .. import pprldistr # plotECDF, beautifyECDF
from .. import ppfig  # consecutiveNumbers, saveFigure, plotUnifLogXMarkers, logxticks
from .. import pptex  # numtotex

PlotType = ppfig.enum('ALG', 'DIM', 'FUNC')

displaybest2009 = True
x_limit = None  # not sure whether this is necessary/useful
x_limit_default = 1e7 # better: 10 * genericsettings.evaluation_setting[1], noisy: 1e8, otherwise: 1e7. maximal run length shown
divide_by_dimension = True
annotation_line_end_relative = 1.11  # lines between graph and annotation
annotation_space_end_relative = 1.24  # figure space end relative to x_limit
save_zoom = False  # save zoom into left and right part of the figures
perfprofsamplesize = genericsettings.simulated_runlength_bootstrap_sample_size  # number of bootstrap samples drawn for each fct+target in the performance profile
nbperdecade = 1
median_max_evals_marker_format = ['x', 24, 3]
label_fontsize = 18
styles = [d.copy() for d in genericsettings.line_styles]  # deep copy

refcolor = 'wheat'
"""color of reference (best) algorithm"""

save_figure = True
close_figure = True

# TODO: update the list below which are not relevant anymore

best = ('AMaLGaM IDEA', 'iAMaLGaM IDEA', 'VNS (Garcia)', 'MA-LS-Chain', 'BIPOP-CMA-ES', 'IPOP-SEP-CMA-ES',
   'BFGS', 'NELDER (Han)', 'NELDER (Doe)', 'NEWUOA', 'full NEWUOA', 'GLOBAL', 'MCS (Neum)',
   'DIRECT', 'DASA', 'POEMS', 'Cauchy EDA', 'Monte Carlo')

best2 = ('AMaLGaM IDEA', 'iAMaLGaM IDEA', 'VNS (Garcia)', 'MA-LS-Chain', 'BIPOP-CMA-ES', 'IPOP-SEP-CMA-ES', 'BFGS', 'NEWUOA', 'GLOBAL')

eseda = ('AMaLGaM IDEA', 'iAMaLGaM IDEA', 'VNS (Garcia)', 'MA-LS-Chain', 'BIPOP-CMA-ES', 'IPOP-SEP-CMA-ES', '(1+1)-CMA-ES', '(1+1)-ES')

ESs = ('BIPOP-CMA-ES', 'IPOP-SEP-CMA-ES', '(1+1)-CMA-ES', '(1+1)-ES', 'BIPOP-ES')

bestnoisy = ()

bestbest = ('BIPOP-CMA-ES', 'NEWUOA', 'GLOBAL', 'NELDER (Doe)')
nikos = ('AMaLGaM IDEA', 'VNS (Garcia)', 'MA-LS-Chain', 'BIPOP-CMA-ES', '(1+1)-CMA-ES', 'G3-PCX', 'NEWUOA', 
         'Monte Carlo', 'NELDER (Han)', 'NELDER (Doe)', 'GLOBAL', 'MCS (Neum)')
nikos = ('AMaLGaM IDEA', 'VNS (Garcia)', 'MA-LS-Chain', 'BIPOP-CMA-ES', 
         '(1+1)-CMA-ES', '(1+1)-ES', 'IPOP-SEP-CMA-ES', 'BIPOP-ES',
         'NEWUOA', 
         'NELDER (Doe)', 'BFGS', 'Monte Carlo')

nikos40D = ('AMaLGaM IDEA', 'iAMaLGaM IDEA', 'BIPOP-CMA-ES', 
            '(1+1)-CMA-ES', '(1+1)-ES', 'IPOP-SEP-CMA-ES', 
            'NEWUOA', 'NELDER (Han)', 'BFGS', 'Monte Carlo')

# three groups which include all algorithms:
GA = ('DE-PSO', '(1+1)-ES', 'PSO_Bounds', 'DASA', 'G3-PCX', 'simple GA', 'POEMS', 'Monte Carlo')  # 7+1

classics = ('BFGS', 'NELDER (Han)', 'NELDER (Doe)', 'NEWUOA', 'full NEWUOA', 'DIRECT', 'LSfminbnd',
            'LSstep', 'Rosenbrock', 'GLOBAL', 'SNOBFIT', 'MCS (Neum)', 'adaptive SPSA', 'Monte Carlo')  # 13+1

EDA = ('BIPOP-CMA-ES', '(1+1)-CMA-ES', 'VNS (Garcia)', 'EDA-PSO', 'IPOP-SEP-CMA-ES', 'AMaLGaM IDEA',
       'iAMaLGaM IDEA', 'Cauchy EDA', 'BayEDAcG', 'MA-LS-Chain', 'Monte Carlo')  # 10+1

# groups according to the talks
petr = ('DIRECT', 'LSfminbnd', 'LSstep', 'Rosenbrock', 'G3-PCX', 'Cauchy EDA', 'Monte Carlo')
TAO = ('BFGS', 'NELDER (Han)', 'NEWUOA', 'full NEWUOA', 'BIPOP-CMA-ES', 'IPOP-SEP-CMA-ES',
       '(1+1)-CMA-ES', '(1+1)-ES', 'simple GA', 'Monte Carlo')
TAOp = TAO + ('NELDER (Doe)',)
MC = ('Monte Carlo',)

third = ('POEMS', 'VNS (Garcia)', 'DE-PSO', 'EDA-PSO', 'PSO_Bounds', 'PSO', 'AMaLGaM IDEA', 'iAMaLGaM IDEA',
         'MA-LS-Chain', 'DASA', 'BayEDAcG')

funi = [1,2] + range(5, 15)  # 2 is paired Ellipsoid
funilipschitz = [1] + [5,6] + range(8,13) + [14] # + [13]  #13=sharp ridge, 7=step-ellipsoid 
fmulti = [3, 4] + range(15,25) # 3 = paired Rastrigin
funisep = [1,2,5]


# input parameter settings
show_algorithms = eseda + ('BFGS',) # ()==all
#show_algorithms = ('IPOP-SEP-CMA-ES', 'IPOP-CMA-ES', 'BIPOP-CMA-ES',)
#show_algorithms = ('IPOP-SEP-CMA-ES', 'IPOP-CMA-ES', 'BIPOP-CMA-ES',
#'avg NEWUOA', 'NEWUOA', 'full NEWUOA', 'BFGS', 'MCS (Neum)', 'GLOBAL', 'NELDER (Han)',
#'NELDER (Doe)', 'Monte Carlo') # ()==all
show_algorithms = ()  # could be one of the list above
function_IDs = ()
function_IDs = range(1,200)  # sep ros high mul mulw == 1, 6, 10, 15, 20, 101, 107, 122, 
#function_IDs = range(101,199)  # sep ros high mul mulw == 1, 6, 10, 15, 20, 101, 107, 122, 
#function_IDs = fmulti # funi fmulti  # range(103, 131, 3)   # displayed functions
#function_IDs = [1,2,3,4,5] # separable functions
#function_IDs = [6,7,8,9]   # moderate functions
#function_IDs = [10,11,12,13,14] # ill-conditioned functions
#function_IDs = [15,16,17,18,19] # multi-modal functions
#function_IDs = [20,21,22,23,24] # weak structure functions
#function_IDs = range(101,131) # noisy testbed
#function_IDs = range(101,106+1)  # moderate noise
#function_IDs = range(107,130+1)  # severe noise
#function_IDs = range(101,130+1, 3)  # gauss noise
#function_IDs = range(102,130+1, 3)  # unif noise
#function_IDs = range(103,130+1, 3)  # cauchy noise
# function_IDs = range(15,25) # multimodal nonseparable

#'-'     solid line style
#'--'    dashed line style
#'-.'    dash-dot line style
#':'     dotted line style
#'.'     point marker
#','     pixel marker
#'o'     circle marker
#'v'     triangle_down marker
#'^'     triangle_up marker
#'<'     triangle_left marker
#'>'     triangle_right marker
#'1'     tri_down marker
#'2'     tri_up marker
#'3'     tri_left marker
#'4'     tri_right marker
#'s'     square marker
#'p'     pentagon marker
#'*'     star marker
#'h'     hexagon1 marker
#'H'     hexagon2 marker
#'+'     plus marker
#'x'     x marker
#'D'     diamond marker
#'d'     thin_diamond marker
#'|'     vline marker
#'_'     hline marker


def plt_plot(*args, **kwargs):
    return plt.plot(*args, clip_on=False, **kwargs)
    
def beautify():
    """Customize figure presentation."""

    #plt.xscale('log') # Does not work with matplotlib 0.91.2
    a = plt.gca()
    a.set_xscale('log')
    #Tick label handling
    plt.xlim(xmin=1e-0)

    global divide_by_dimension
    if divide_by_dimension:
        plt.xlabel('log10 of (# f-evals / dimension)', fontsize=label_fontsize)
    else:
        plt.xlabel('log10 of # f-evals', fontsize=label_fontsize)
    plt.ylabel('Proportion of function+target pairs', fontsize=label_fontsize)
    ppfig.logxticks()
    pprldistr.beautifyECDF()

def plotdata(data, maxval=None, maxevals=None, CrE=0., **kwargs):
    """Draw a normalized ECDF. What means normalized?
    
    :param seq data: data set, a 1-D ndarray of runlengths
    :param float maxval: right-most value to be displayed, will use the
                         largest non-inf, non-nan value in data if not
                         provided
    :param seq maxevals: if provided, will plot the median of this
                         sequence as a single cross marker
    :param float CrE: Crafting effort the data will be multiplied by
                      the exponential of this value.
    :param kwargs: optional arguments provided to plot function.
    
    """

    #Expect data to be a ndarray.
    x = data[np.isnan(data)==False] # Take away the nans
    nn = len(x)

    x = x[np.isinf(x)==False] # Take away the infs
    n = len(x)

    x = np.exp(CrE) * x  # correction by crafting effort CrE

    if n == 0:
        #res = plt.plot((1., ), (0., ), **kwargs)
        res = pprldistr.plotECDF(np.array((1., )), n=np.inf, **kwargs)
    else:
        dictx = {} # number of appearances of each value in x
        for i in x: 
            dictx[i] = dictx.get(i, 0) + 1  

        x = np.array(sorted(dictx))  # x is not a multiset anymore
        y = np.cumsum(list(dictx[i] for i in x)) # cumsum of size of y-steps (nb of appearences)
        idx = sum(x <= x_limit**annotation_space_end_relative) - 1 
        y_last, x_last = y[idx] / float(nn), x[idx] 
        if maxval is None:
            maxval = max(x)
        end = np.sum(x <= maxval)
        x = x[:end]
        y = y[:end]
        
        try:  # plot the very last point outside of the "normal" plotting area
            c = kwargs['color']
            plt_plot([x_last] * 2, [y_last] * 2, '.', color=c, markeredgecolor=c) 
        except:
            pass
        x2 = np.hstack([np.repeat(x, 2), maxval]) # repeat x-values for each step in the cdf
        y2 = np.hstack([0.0, np.repeat(y / float(nn), 2)])

        res = ppfig.plotUnifLogXMarkers(x2, y2, nbperdecade * 3 / np.log10(maxval), 
                                  logscale=False, clip_on=False, **kwargs)
        # res = plotUnifLogXMarkers(x2, y2, nbperdecade, logscale=False, **kwargs)

        if maxevals: # Should cover the case where maxevals is None or empty
            x3 = np.median(maxevals)
            if (x3 <= maxval and 
                # np.any(x2 <= x3) and   # maxval < median(maxevals)
                not plt.getp(res[-1], 'label').startswith('best')
                ): # TODO: HACK for not considering the best 2009 line
                try:
                    y3 = y2[x2<=x3][-1]  # find right y-value for x3==median(maxevals)
                except IndexError:  # median(maxevals) is smaller than any data, can only happen because of CrE?
                    y3 = y2[0]
                h = plt.plot((x3,), (y3,), 
                             marker=median_max_evals_marker_format[0],
                             markersize=median_max_evals_marker_format[1],
                             markeredgewidth=median_max_evals_marker_format[2],
                             # marker='x', markersize=24, markeredgewidth=3, 
                             markeredgecolor=plt.getp(res[0], 'color'),
                             ls=plt.getp(res[0], 'ls'),
                             color=plt.getp(res[0], 'color'))
                h.extend(res)
                res = h # so the last element in res still has the label.
                # Only take sequences for x and y!

    return res

def plotLegend(handles, maxval):
    """Display right-side legend.
    
    :param float maxval: rightmost x boundary
    :returns: list of (ordered) labels and handles.

    The figure is stopped at maxval (upper x-bound), and the graphs in
    the figure are prolonged with straight lines to the right to connect
    with labels of the graphs (uniformly spread out vertically). The
    order of the graphs at the upper x-bound line give the order of the
    labels, in case of ties, the best is the graph for which the x-value
    of the first step (from the right) is smallest.
    
    The annotation string is stripped from preceeding pathnames. 

    """
    reslabels = []
    reshandles = []
    ys = {}
    lh = 0

    def get_label_length(labelList):
        """ Finds the minimal length of the names used in the label so that 
        all the names are different. Always at least 9 character are displayed.
        """
        
        numberOfCharacters = 7
        firstPart = [i[:numberOfCharacters] for i in labelList]
        maxLength = max(len(i) for i in labelList)
        while (len(firstPart) > len(set(firstPart)) and numberOfCharacters <= maxLength):
            numberOfCharacters += 1
            firstPart = [i[:numberOfCharacters] for i in labelList]
            
        return min (numberOfCharacters + 2, maxLength) 

    
    labelList = [toolsdivers.strip_pathname1(plt.getp(h[-1], 'label')) for h in handles]
    numberOfCharacters = get_label_length(labelList)
    for h in handles:
        x2 = []
        y2 = []
        for i in h:
            x2.append(plt.getp(i, "xdata"))
            y2.append(plt.getp(i, "ydata"))

        x2 = np.array(np.hstack(x2))
        y2 = np.array(np.hstack(y2))
        tmp = np.argsort(x2)
        x2 = x2[tmp]
        y2 = y2[tmp]

        h = h[-1] # we expect the label to be in the last element of h
        tmp = (x2 <= maxval)
        try:
            x2bis = x2[y2 < y2[tmp][-1]][-1]
        except IndexError: # there is no data with a y smaller than max(y)
            x2bis = 0.
        ys.setdefault(y2[tmp][-1], {}).setdefault(x2bis, []).append(h)
        lh += 1

    if len(show_algorithms) > 0:
        lh = min(lh, len(show_algorithms))
    if lh <= 1:
        lh = 2
    fontsize = genericsettings.minmax_algorithm_fontsize[0] + np.min((1, np.exp(9-lh))) * (
        genericsettings.minmax_algorithm_fontsize[-1] - genericsettings.minmax_algorithm_fontsize[0])
    i = 0 # loop over the elements of ys
    for j in sorted(ys.keys()):
        for k in reversed(sorted(ys[j].keys())):
            #enforce best ever comes last in case of equality
            tmp = []
            for h in ys[j][k]:
                if plt.getp(h, 'label') == 'best 2009':
                    tmp.insert(0, h)
                else:
                    tmp.append(h)
            tmp.reverse()
            ys[j][k] = tmp

            for h in ys[j][k]:
                if (not plt.getp(h, 'label').startswith('_line') and
                    (len(show_algorithms) == 0 or
                     plt.getp(h, 'label') in show_algorithms)):
                    y = 0.02 + i * 0.96/(lh-1)
                    tmp = {}
                    for attr in ('lw', 'ls', 'marker',
                                 'markeredgewidth', 'markerfacecolor',
                                 'markeredgecolor', 'markersize', 'zorder'):
                        tmp[attr] = plt.getp(h, attr)
                    legx = maxval**annotation_line_end_relative
                    if 'marker' in attr:
                        legx = maxval**annotation_line_end_relative
                    # reshandles.extend(plt_plot((maxval, legx), (j, y),
                    reshandles.extend(plt_plot((maxval, legx), (j, y),
                                      color=plt.getp(h, 'markeredgecolor'), **tmp))
                    reshandles.append(
                        plt.text(maxval**(0.02 + annotation_line_end_relative), y,
                                 toolsdivers.str_to_latex(toolsdivers.strip_pathname1(plt.getp(h, 'label'))[:numberOfCharacters]),
                                 horizontalalignment="left",
                                 verticalalignment="center", size=fontsize))
                    reslabels.append(plt.getp(h, 'label'))
                    #set_trace()
                    i += 1

    #plt.axvline(x=maxval, color='k') # Not as efficient?
    reshandles.append(plt_plot((maxval, maxval), (0., 1.), color='k'))
    reslabels.reverse()
    plt.xlim(xmax=maxval**annotation_space_end_relative)
    return reslabels, reshandles

def plot(dsList, targets=None, craftingeffort=0., **kwargs):
    """This function is obsolete?
    Generates a graph of the run length distribution of an algorithm.

    We display the empirical cumulative distribution function ECDF of
    the bootstrapped distribution of the runlength for an algorithm
    (in number of function evaluations) to reach the target functions 
    value :py:data:`targets`.

    :param DataSetList dsList: data set for one algorithm
    :param seq targets: target function values
    :param float crafting effort: the data will be multiplied by the
                                  exponential of this value
    :param dict kwargs: additional parameters provided to plot function.
    
    :returns: handles

    """
    if targets is None:
        targets = testbedsettings.current_testbed.pprldmany_target_values
    try:
        if np.min(targets) >= 1:
            ValueError('smallest target f-value is not smaller than one, use ``pproc.TargetValues(targets)`` to prevent this error')
        targets = pp.TargetValues(targets)
    except TypeError:
        pass
    res = []
    assert len(pp.DataSetList(dsList).dictByDim()) == 1 # We never integrate over dimensions...
    data = []
    maxevals = []
    for entry in dsList:
        for t in targets((entry.funcId, entry.dim)):
            divisor = entry.dim if divide_by_dimension else 1
            x = [np.inf] * perfprofsamplesize
            runlengthunsucc = []
            evals = entry.detEvals([t])[0]
            runlengthsucc = evals[np.isnan(evals) == False] / divisor
            runlengthunsucc = entry.maxevals[np.isnan(evals)] / divisor
            if len(runlengthsucc) > 0:
                x = toolsstats.drawSP(runlengthsucc, runlengthunsucc,
                                     percentiles=[50],
                                     samplesize=perfprofsamplesize)[1]
            data.extend(x)
            maxevals.extend(runlengthunsucc)

    # Display data
    data = np.array(data)
    data = data[np.isnan(data)==False] # Take away the nans
    n = len(data)
    data = data[np.isinf(data)==False] # Take away the infs
    # data = data[data <= maxval] # Take away rightmost data
    data = np.exp(craftingeffort) * data  # correction by crafting effort CrE
    if len(data) == 0: # data is empty.
        res = pprldistr.plotECDF(np.array((1., )), n=np.inf, **kwargs)
    else:
        res = pprldistr.plotECDF(np.array(data), n=n, **kwargs)
        #plotdata(np.array(data), x_limit, maxevals,
        #                    CrE=0., **kwargs)
    if maxevals: # Should cover the case where maxevals is None or empty
        x3 = np.median(maxevals)
        if np.any(data > x3):
            y3 = float(np.sum(data <= x3)) / n
            h = plt_plot((x3,), (y3,), marker='x', markersize=24, markeredgewidth=3,
                         markeredgecolor=plt.getp(res[0], 'color'),
                         ls='', color=plt.getp(res[0], 'color'))
            h.extend(res)
            res = h # so the last element in res still has the label.
    return res

def all_single_functions(dictAlg, isBiobjective, isSingleAlgorithm, sortedAlgs=None, 
                         outputdir='.', verbose=0, parentHtmlFileName=None):

        single_fct_output_dir = (outputdir.rstrip(os.sep) + os.sep +
                                 'pprldmany-single-functions'
                                 # + os.sep + ('f%03d' % fg)
                                 )
        if not os.path.exists(single_fct_output_dir):
            os.makedirs(single_fct_output_dir)
            
        if isSingleAlgorithm:
            main(dictAlg,
                 isBiobjective,
                 order=sortedAlgs,
                 outputdir=single_fct_output_dir,
                 info='',
                 verbose=verbose,
                 parentHtmlFileName=parentHtmlFileName,
                 plotType=PlotType.DIM)

            dictFG = pp.dictAlgByFuncGroup(dictAlg)
            for fg, entries in dictFG.iteritems():

                main(entries,
                     isBiobjective,
                     order=sortedAlgs,
                     outputdir=single_fct_output_dir,
                     info='%s' % (fg),
                     verbose=verbose,
                     parentHtmlFileName=parentHtmlFileName,
                     plotType=PlotType.DIM)
        
        dictFG = pp.dictAlgByFun(dictAlg)
        for fg, tmpdictAlg in dictFG.iteritems():

            if isSingleAlgorithm:
                main(tmpdictAlg,
                     isBiobjective,
                     order=sortedAlgs,
                     outputdir=single_fct_output_dir,
                     info='f%03d' % (fg),
                     verbose=verbose,
                     parentHtmlFileName=parentHtmlFileName,
                     plotType=PlotType.DIM)

            if not (isSingleAlgorithm and isBiobjective):
                dictDim = pp.dictAlgByDim(tmpdictAlg)
                for d, entries in dictDim.iteritems():
                    main(entries,
                         isBiobjective,
                         order=sortedAlgs,
                         outputdir=single_fct_output_dir,
                         info='f%03d_%02dD' % (fg, d),
                         verbose=verbose,
                         parentHtmlFileName=parentHtmlFileName)

        if isSingleAlgorithm:
            functionGroups = dictAlg[dictAlg.keys()[0]].getFuncGroups()

            dictDim = pp.dictAlgByDim(dictAlg)
            for d, tmpdictAlg in dictDim.iteritems():

                dictFG = pp.dictAlgByFuncGroup(tmpdictAlg)
                for fg, entries in dictFG.iteritems():

                    main(entries,
                         isBiobjective,
                         order=sortedAlgs,
                         outputdir=single_fct_output_dir,
                         info='gr_%s_%02dD' % (fg, d),
                         verbose=verbose,
                         parentHtmlFileName=parentHtmlFileName,
                         plotType=PlotType.FUNC)
            
                ppfig.save_single_functions_html(
                    os.path.join(single_fct_output_dir, genericsettings.pprldmany_group_file_name),
                    '',
                    add_to_names = '_%02dD' % (d),
                    htmlPage = ppfig.HtmlPage.PPRLDMANY_BY_GROUP,
                    isBiobjective = isBiobjective,
                    functionGroups = functionGroups,
                    parentFileName = '../%s' % parentHtmlFileName if parentHtmlFileName else None
                )
         

def main(dictAlg, isBiobjective, order=None, outputdir='.', info='default',
         dimension=None, verbose=True, parentHtmlFileName=None, plotType=PlotType.ALG):
    """Generates a figure showing the performance of algorithms.

    From a dictionary of :py:class:`DataSetList` sorted by algorithms,
    generates the cumulative distribution function of the bootstrap
    distribution of aRT for algorithms on multiple functions for
    multiple targets altogether.

    :param dict dictAlg: dictionary of :py:class:`DataSetList` instances
                         one instance is equivalent to one algorithm,
    :param list targets: target function values
    :param list order: sorted list of keys to dictAlg for plotting order
    :param str outputdir: output directory
    :param str info: output file name suffix
    :param bool verbose: controls verbosity
    :param str parentHtmlFileName: defines the parent html page 

    """
    global x_limit  # late assignment of default, because it can be set to None in config 
    global divide_by_dimension  # not fully implemented/tested yet
    if 'x_limit' not in globals() or x_limit is None:
        x_limit = x_limit_default

    tmp = pp.dictAlgByDim(dictAlg)
    algorithms_with_data = [a for a in dictAlg.keys() if dictAlg[a] != []]

    if len(algorithms_with_data) > 1 and len(tmp) != 1 and dimension is None:
        raise ValueError('We never integrate over dimension for than one algorithm.')
    if dimension is not None:
        if dimension not in tmp.keys():
            raise ValueError('dimension %d not in dictAlg dimensions %s'
                             % (dimension, str(tmp.keys())))
        tmp = {dimension: tmp[dimension]}
    dimList = tmp.keys()

    # The sort order will be defined inside this function.    
    if plotType == PlotType.DIM:
        order = []
        
    # Collect data
    # Crafting effort correction: should we consider any?
    CrEperAlg = {}
    for alg in algorithms_with_data:
        CrE = 0.
        if 1 < 3 and dictAlg[alg][0].algId == 'GLOBAL':
            tmp = dictAlg[alg].dictByNoise()
            assert len(tmp.keys()) == 1
            if tmp.keys()[0] == 'noiselessall':
                CrE = 0.5117
            elif tmp.keys()[0] == 'nzall':
                CrE = 0.6572
        if plotType == PlotType.DIM:
            for dim in dimList:
                keyValue = '%d-D' % (dim)
                CrEperAlg[keyValue] = CrE
        elif plotType == PlotType.FUNC:
            tmp = pp.dictAlgByFun(dictAlg)
            for f, dictAlgperFunc in tmp.iteritems():
                keyValue = 'f%d' % (f)
                CrEperAlg[keyValue] = CrE
        else:
            CrEperAlg[alg] = CrE
        if CrE != 0.0: 
            print 'Crafting effort for', alg, 'is', CrE

    dictData = {} # list of (ert per function) per algorithm
    dictMaxEvals = {} # list of (maxevals per function) per algorithm

    # funcsolved = [set()] * len(targets) # number of functions solved per target
    xbest2009 = []
    maxevalsbest2009 = []
    target_values = testbedsettings.current_testbed.pprldmany_target_values

    dictDimList = pp.dictAlgByDim(dictAlg)
    dims = sorted(dictDimList)
    for i, dim in enumerate(dims):
        divisor = dim if divide_by_dimension else 1

        dictDim = dictDimList[dim]
        dictFunc = pp.dictAlgByFun(dictDim)
        for f, dictAlgperFunc in dictFunc.iteritems():
            if function_IDs and f not in function_IDs:
                continue
    
            # print target_values((f, dim))
            for j, t in enumerate(target_values((f, dim))):
            # for j, t in enumerate(testbedsettings.current_testbed.ecdf_target_values(1e2, f)):
                # funcsolved[j].add(f)
    
                for alg in algorithms_with_data:
                    x = [np.inf] * perfprofsamplesize
                    runlengthunsucc = []
                    try:
                        entry = dictAlgperFunc[alg][0] # one element per fun and per dim.
                        evals = entry.detEvals([t])[0]
                        assert entry.dim == dim
                        runlengthsucc = evals[np.isnan(evals) == False] / divisor
                        runlengthunsucc = entry.maxevals[np.isnan(evals)] / divisor
                        if len(runlengthsucc) > 0:
                            x = toolsstats.drawSP(runlengthsucc, runlengthunsucc,
                                                 percentiles=[50],
                                                 samplesize=perfprofsamplesize)[1]
                    except (KeyError, IndexError):
                        #set_trace()
                        warntxt = ('Data for algorithm %s on function %d in %d-D '
                               % (alg, f, dim)
                               + 'are missing.\n')
                        warnings.warn(warntxt)
    
                    keyValue = alg
                    if plotType == PlotType.DIM: 
                        keyValue = '%d-D' % (dim)
                        if keyValue not in order:                        
                            order.append(keyValue)
                    elif plotType == PlotType.FUNC:
                        keyValue = 'f%d' % (f)
                    dictData.setdefault(keyValue, []).extend(x)
                    dictMaxEvals.setdefault(keyValue, []).extend(runlengthunsucc)

            displaybest2009 = not isBiobjective and plotType == PlotType.ALG #disabled for bi-objective case
            bestalgentries = bestalg.loadBestAlgorithm(isBiobjective) #no extra loading since force is default to False
            if (dim, f) not in bestalgentries.keys(): #dimension/function not present in best2009
                displaybest2009 = False
            if displaybest2009:
                #set_trace()
<<<<<<< HEAD
                #bestalgentries = bestalg.loadBestAlgorithm(isBiobjective)# Wassim: now done above
=======
                bestalgentries = bestalg.load_best_algorithm()
>>>>>>> e87634f0
                bestalgentry = bestalgentries[(dim, f)]
                bestalgevals = bestalgentry.detEvals(target_values((f, dim)))
                # print bestalgevals
                for j in range(len(bestalgevals[0])):
                    if bestalgevals[1][j]:
                        evals = bestalgevals[0][j]
                        #set_trace()
                        assert dim == bestalgentry.dim
                        runlengthsucc = evals[np.isnan(evals) == False] / divisor
                        runlengthunsucc = bestalgentry.maxevals[bestalgevals[1][j]][np.isnan(evals)] / divisor
                        x = toolsstats.drawSP(runlengthsucc, runlengthunsucc,
                                             percentiles=[50],
                                             samplesize=perfprofsamplesize)[1]
                    else:
                        x = perfprofsamplesize * [np.inf]
                        runlengthunsucc = []
                    xbest2009.extend(x)
                    maxevalsbest2009.extend(runlengthunsucc)

    if order is None:
        order = dictData.keys()

    # Display data
    lines = []
    if displaybest2009:
        args = {'ls': '-', 'linewidth': 6, 'marker': 'D', 'markersize': 11.,
                'markeredgewidth': 1.5, 'markerfacecolor': refcolor,
                'markeredgecolor': refcolor, 'color': refcolor,
                'label': 'best 2009', 'zorder': -1}
        lines.append(plotdata(np.array(xbest2009), x_limit, maxevalsbest2009,
                                  CrE = 0., **args))

    def algname_to_label(algname, dirname=None):
        """to be extended to become generally useful"""
        if isinstance(algname, (tuple, list)): # not sure this is needed
            return ' '.join([str(name) for name in algname])
        return str(algname)
    for i, alg in enumerate(order):
        try:
            data = dictData[alg]
            maxevals = dictMaxEvals[alg]
        except KeyError:
            continue

        args = styles[(i) % len(styles)]
        args['linewidth'] = 1.5
        args['markersize'] = 12.
        args['markeredgewidth'] = 1.5
        args['markerfacecolor'] = 'None'
        args['markeredgecolor'] = args['color']
        args['label'] = algname_to_label(alg)
        if plotType == PlotType.DIM:
            args['marker'] = genericsettings.dim_related_markers[i]
            args['markeredgecolor'] = genericsettings.dim_related_colors[i]
            args['color'] = genericsettings.dim_related_colors[i]
            
        #args['markevery'] = perfprofsamplesize # option available in latest version of matplotlib
        #elif len(show_algorithms) > 0:
            #args['color'] = 'wheat'
            #args['ls'] = '-'
            #args['zorder'] = -1
        # plotdata calls pprldistr.plotECDF which calls ppfig.plotUnifLog... which does the work
        lines.append(plotdata(np.array(data), x_limit, maxevals,
                                  CrE=CrEperAlg[alg], **args))

    labels, handles = plotLegend(lines, x_limit)
    if True:  # isLateXLeg:
        if info:        
            fileName = os.path.join(outputdir,'%s_%s.tex' % (genericsettings.pprldmany_file_name, info))
        else:
            fileName = os.path.join(outputdir,'%s.tex' % (genericsettings.pprldmany_file_name))
        with open(fileName, 'w') as f:
            f.write(r'\providecommand{\nperfprof}{7}')
            algtocommand = {}  # latex commands
            for i, alg in enumerate(order):
                tmp = r'\alg%sperfprof' % pptex.numtotext(i)
                f.write(r'\providecommand{%s}{\StrLeft{%s}{\nperfprof}}' %
                        (tmp, toolsdivers.str_to_latex(
                                toolsdivers.strip_pathname2(algname_to_label(alg)))))
                algtocommand[algname_to_label(alg)] = tmp
            if displaybest2009:
                tmp = r'\algzeroperfprof'
                f.write(r'\providecommand{%s}{best 2009}' % (tmp))
                algtocommand['best 2009'] = tmp

            commandnames = []
            for label in labels:
                commandnames.append(algtocommand[label])
            # f.write(headleg)
            if len(order) > 28:  # latex sidepanel won't work well for more than 25 algorithms, but original labels are also clipped
                f.write(r'\providecommand{\perfprofsidepanel}{\mbox{%s}\vfill\mbox{%s}}'
                        % (commandnames[0], commandnames[-1]))
            else:
                fontsize_command = r'\tiny{}' if len(order) > 19 else ''
                f.write(r'\providecommand{\perfprofsidepanel}{{%s\mbox{%s}' %
                        (fontsize_command, commandnames[0])) # TODO: check len(labels) > 0
                for i in range(1, len(labels)):
                    f.write('\n' + r'\vfill \mbox{%s}' % commandnames[i])
                f.write('}}\n')
            # f.write(footleg)
            if verbose:
                print 'Wrote right-hand legend in %s' % fileName

    if info:    
        figureName = os.path.join(outputdir,'%s_%s' % (genericsettings.pprldmany_file_name, info))
    else:
        figureName = os.path.join(outputdir,'%s' % (genericsettings.pprldmany_file_name))
    #beautify(figureName, funcsolved, x_limit*x_annote_factor, False, fileFormat=figformat)
    beautify()

    if plotType == PlotType.FUNC:
        dictFG = pp.dictAlgByFuncGroup(dictAlg)
        dictKey = dictFG.keys()[0]
        functionGroups = dictAlg[dictAlg.keys()[0]].getFuncGroups()
        text = '%s\n%s, %d-D' % (testbedsettings.current_testbed.name,
                                 functionGroups[dictKey], 
                                 dimList[0])
    else:
        text = '%s - %s' % (testbedsettings.current_testbed.name,
                            ppfig.consecutiveNumbers(sorted(dictFunc.keys()), 'f'))
        if not (plotType == PlotType.DIM):    
            text += ', %d-D' % dimList[0]
    # add number of instances 
    text += '\n'    
    for alg in algorithms_with_data:
        if dictAlgperFunc[alg]:
            text += '%d, ' % len(dictAlgperFunc[alg][0].instancenumbers)
        else:
            text += '0, '
    text = text.rstrip(', ')
    text += ' instances'
    plt.text(0.01, 0.98, text, horizontalalignment="left",
             verticalalignment="top", transform=plt.gca().transAxes, size='small')
    if len(dictFunc) == 1:
        plt.title(' '.join((str(dictFunc.keys()[0]),
                  testbedsettings.current_testbed.short_names[dictFunc.keys()[0]])))
    a = plt.gca()

    plt.xlim(xmin=1e-0, xmax=x_limit**annotation_space_end_relative)
    xticks, labels = plt.xticks()
    tmp = []
    for i in xticks:
        tmp.append('%d' % round(np.log10(i)))
    a.set_xticklabels(tmp)

    if save_figure:
        ppfig.saveFigure(figureName, verbose=verbose)
        if len(dictFunc) == 1 or plotType == PlotType.DIM:
            fileName = genericsettings.pprldmany_file_name
            add_to_names = ''
            if plotType == PlotType.ALG:
                add_to_names += '_%02dD' % (dim)

            header = 'Runtime distributions (ECDF), single functions over all targets' if plotType == PlotType.DIM \
                    else 'Runtime distributions (ECDF), single functions over all targets, single dimension'            
            ppfig.save_single_functions_html(
                os.path.join(outputdir, fileName),
                '', # algorithms names are clearly visible in the figure
                add_to_names = add_to_names,
                htmlPage = ppfig.HtmlPage.NON_SPECIFIED,
                isBiobjective = isBiobjective,
                parentFileName = '../%s' % parentHtmlFileName if parentHtmlFileName else None,
                header = header)
                
    if close_figure:
        plt.close()

    # TODO: should return status or sthg

if __name__ == "__main__":
    # should become a test case
    import sys
    import bbob_pproc
    sys.path.append('.')
    <|MERGE_RESOLUTION|>--- conflicted
+++ resolved
@@ -666,11 +666,7 @@
                 displaybest2009 = False
             if displaybest2009:
                 #set_trace()
-<<<<<<< HEAD
-                #bestalgentries = bestalg.loadBestAlgorithm(isBiobjective)# Wassim: now done above
-=======
                 bestalgentries = bestalg.load_best_algorithm()
->>>>>>> e87634f0
                 bestalgentry = bestalgentries[(dim, f)]
                 bestalgevals = bestalgentry.detEvals(target_values((f, dim)))
                 # print bestalgevals
