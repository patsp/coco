--- conflicted
+++ resolved
@@ -40,16 +40,6 @@
     """called from a high level, e.g. rungeneric, to configure the lower level 
     modules via modifying parameter settings. 
     """
-<<<<<<< HEAD
-    if isBiobjective is not None:
-        genericsettings.loadCurrentTestbed(isBiobjective, pproc.TargetValues)
-
-        if isBiobjective:
-            # pptable:
-            pptable.set_table_caption('biobjective')
-
-=======
-
     if testbed_name:
         tbs.load_current_testbed(testbed_name, pproc.TargetValues)
 
@@ -65,8 +55,7 @@
             warnings.warn('Expensive setting not yet supported with bbob-biobj testbed; using non-expensive setting instead.')
             genericsettings.isExpensive = False
             genericsettings.runlength_based_targets = False
-  
->>>>>>> e87634f0
+
     # pprldist.plotRLDistr2 needs to be revised regarding run_length based targets 
 
     if genericsettings.runlength_based_targets in (True, 1):
