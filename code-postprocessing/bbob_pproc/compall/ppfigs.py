#! /usr/bin/env python
# -*- coding: utf-8 -*-
"""Creates aRTs and convergence figures for multiple algorithms."""
from __future__ import absolute_import
import os
import matplotlib.pyplot as plt
import numpy
import warnings
from pdb import set_trace
from .. import toolsdivers, toolsstats, bestalg, pproc, genericsettings, htmldesc, ppfigparam
from .. import testbedsettings
from ..ppfig import saveFigure
from ..pptex import color_to_latex, marker_to_latex, marker_to_html, writeLabels

# styles = [{'color': 'k', 'marker': 'o', 'markeredgecolor': 'k'},
#           {'color': 'b'},
#           {'color': 'c', 'marker': 'v', 'markeredgecolor': 'c'},
#           {'color': 'g'},
#           {'color': 'y', 'marker': '^', 'markeredgecolor': 'y'},
#           {'color': 'm'},
#           {'color': 'r', 'marker': 's', 'markeredgecolor': 'r'}] # sort of rainbow style

show_significance = 0.01  # for zero nothing is shown

styles = genericsettings.line_styles
def fix_styles(number, styles=styles):
    """a short hack to fix length of styles"""
    m = len(styles) 
    while len(styles) < number:
        styles.append(styles[len(styles) % m])
    for i in xrange(len(styles)):
        styles[i].update({'linewidth': 5 - min([2, i/3.0]),  # thinner lines over thicker lines
                          'markeredgewidth': 6 - min([2, i / 2.0]),
                          'markerfacecolor': 'None'})
refcolor = 'wheat'

show_algorithms = []
fontsize = 10.0
legend = False


def prepare_scaling_figure_caption():

    scaling_figure_caption_start_fixed = (r"""Average running time (\aRT\ in number of $f$-evaluations
                    as $\log_{10}$ value), divided by dimension for target function value $BBOBPPFIGSFTARGET$
                    versus dimension. Slanted grid lines indicate quadratic scaling with the dimension. """
                                          )

    scaling_figure_caption_start_rlbased = (r"""Average running time (\aRT\ in number of $f$-evaluations
                        as $\log_{10}$ value) divided by dimension versus dimension. The target function value
                        is chosen such that the REFERENCE_ALGORITHM artificial algorithm just failed to achieve
                        an \aRT\ of $BBOBPPFIGSFTARGET\times\DIM$. """
                                            )

    scaling_figure_caption_end = (
        r"Different symbols " +
        r"correspond to different algorithms given in the legend of #1. " +
        r"Light symbols give the maximum number of function evaluations from the longest trial " +
        r"divided by dimension. " +
        (r"Black stars indicate a statistically better result compared to all other algorithms " +
         r"with $p<0.01$ and Bonferroni correction number of dimensions (six).  ")
        if show_significance else ''
    )

    scaling_figure_caption_fixed = scaling_figure_caption_start_fixed + scaling_figure_caption_end
    scaling_figure_caption_rlbased = scaling_figure_caption_start_rlbased + scaling_figure_caption_end

    if testbedsettings.current_testbed.name == testbedsettings.testbed_name_bi:
        # NOTE: no runlength-based targets supported yet
        figure_caption = scaling_figure_caption_fixed
    elif testbedsettings.current_testbed.name == testbedsettings.testbed_name_single or \
         testbedsettings.current_testbed.name == testbedsettings.testbed_name_cons:
        if genericsettings.runlength_based_targets:
            figure_caption = scaling_figure_caption_rlbased
        else:
            figure_caption = scaling_figure_caption_fixed
    else:
        warnings.warn("Current settings do not support ppfigdim caption.")

    return figure_caption


def scaling_figure_caption(for_html = False):

    if for_html:
        figure_caption = htmldesc.getValue('##bbobppfigslegend' +
                                           testbedsettings.current_testbed.scenario + '##')
    else:
        figure_caption = prepare_scaling_figure_caption()

    target = testbedsettings.current_testbed.ppfigs_ftarget
    target = pproc.TargetValues.cast([target] if numpy.isscalar(target) else target)
    assert len(target) == 1

    if genericsettings.runlength_based_targets:
        figure_caption = figure_caption.replace('REFERENCE_ALGORITHM',
                                                target.reference_algorithm)
        figure_caption = figure_caption.replace('REFERENCEALGORITHM',
                                                target.reference_algorithm)

    figure_caption = figure_caption.replace('BBOBPPFIGSFTARGET',
                                            toolsdivers.number_to_latex(target.label(0)))

    return figure_caption


def prepare_ecdfs_figure_caption():
    testbed = testbedsettings.current_testbed
    bestalgtext = (
                r"The ``{}'' line " +
                r"corresponds to the best \aRT\ observed during {} " +
                r"for each selected target."
                )
    refalgtext = (
                  r"As reference algorithm, ``%s`` "  % (testbed.best_algorithm_displayname) +
                  r"is shown as light " +
                  r"thick line with diamond markers."
                 )

    if testbed.best_algorithm_displayname:
        if "best 2009" in testbed.best_algorithm_displayname:
            refalgtext = bestalgtext.format("best 2009", "BBOB 2009")
        if "best 2009-16" in testbed.best_algorithm_displayname:
            refalgtext = bestalgtext.format("best 2009-16", "all BBOB workshops from 2009 till 2016")
        if ("best 2016" in testbed.best_algorithm_displayname
                and isinstance(testbed, testbedsettings.GECCOBiObjBBOBTestbed)
                ):
            refalgtext = bestalgtext.format("best 2016", "BBOB 2016")

    ecdfs_figure_caption_standard = (
                r"Bootstrapped empirical cumulative distribution of the number " +
                r"of objective function evaluations divided by dimension " +
                r"(FEvals/DIM) for $BBOBPPFIGSFTARGET$ " +
                r"targets with target precision in BBOBPPFIGSTARGETRANGE " +
                r"for all functions and subgroups in #1-D. "
                )
    ecdfs_figure_caption_rlbased = (
                r"Bootstrapped empirical cumulative distribution of the number " +
                r"of objective function evaluations divided by dimension " +
                r"(FEvals/DIM) for all functions and subgroups in #1-D." +
                r" The targets are chosen from BBOBPPFIGSTARGETRANGE " +
                r"such that the REFERENCE_ALGORITHM artificial algorithm just " +
                r"not reached them within a given budget of $k$ $\times$ DIM, " +
                r"with $k\in \{0.5, 1.2, 3, 10, 50\}$. "
                )

    if testbed.name == testbedsettings.testbed_name_bi:
        # NOTE: no runlength-based targets supported yet
<<<<<<< HEAD
        figure_caption = ecdfs_figure_caption_standard
    elif testbedsettings.current_testbed.name == testbedsettings.testbed_name_single or \
         testbedsettings.current_testbed.name == testbedsettings.testbed_name_cons:
=======
        figure_caption = ecdfs_figure_caption_standard + refalgtext
    elif testbed.name == testbedsettings.testbed_name_single:
>>>>>>> 5e71f07e
        if genericsettings.runlength_based_targets:
            figure_caption = ecdfs_figure_caption_rlbased + refalgtext
        else:
            figure_caption = ecdfs_figure_caption_standard + refalgtext
    else:
        warnings.warn("Current settings do not support ppfigdim caption.")

    return figure_caption


def ecdfs_figure_caption(for_html = False, dimension = 0):

    if for_html:
        key = '##bbobECDFslegend%s##' % testbedsettings.current_testbed.scenario
        caption = htmldesc.getValue(key)
    else:
        caption = prepare_ecdfs_figure_caption()

    target = testbedsettings.current_testbed.ppfigs_ftarget
    target = pproc.TargetValues.cast([target] if numpy.isscalar(target) else target)
    assert len(target) == 1

    caption = caption.replace('BBOBPPFIGSTARGETRANGE',
                              str(testbedsettings.current_testbed.pprldmany_target_range_latex))
    caption = caption.replace('DIMVALUE', str(dimension))

    if genericsettings.runlength_based_targets:
        caption = caption.replace('REFERENCE_ALGORITHM', target.reference_algorithm)
        caption = caption.replace('REFERENCEALGORITHM', target.reference_algorithm)
    else:
        caption = caption.replace('BBOBPPFIGSFTARGET',
                                  str(len(testbedsettings.current_testbed.pprldmany_target_values)))

    return caption


def get_ecdfs_single_fcts_caption():
    ''' For the moment, only the bi-objective case is covered! '''
    s = (r"""Empirical cumulative distribution of simulated (bootstrapped) runtimes in number
         of objective function evaluations divided by dimension (FEvals/DIM) for the $""" +
            str(len(testbedsettings.current_testbed.pprldmany_target_values)) +
            r"$ targets " + 
            str(testbedsettings.current_testbed.pprldmany_target_range_latex) +
            r" for functions $f_1$ to $f_{16}$ and all dimensions. "
            )
    return s

def get_ecdfs_all_groups_caption():
    ''' For the moment, only the bi-objective case is covered! '''
#    s = (r"Bootstrapped empirical cumulative distribution of the number " +
#            r"of objective function evaluations divided by dimension " +
#            r"(FEvals/DIM) for " +
    s = (r"""Empirical cumulative distribution of simulated (bootstrapped) runtimes, measured in number
         of objective function evaluations, divided by dimension (FEvals/DIM) for the $""" +
            str(len(testbedsettings.current_testbed.pprldmany_target_values)) +
            r"$ targets " + 
            str(testbedsettings.current_testbed.pprldmany_target_range_latex) +
            r" for all function groups and all dimensions. The aggregation" +
            r" over all 55 functions is shown in the last plot."
            )
    return s
    
def plotLegend(handles, maxval=None):
    """Display right-side legend.
    
    Sorted from smaller to larger y-coordinate values.
    
    """
    ys = {}
    lh = 0 # Number of labels to display on the right
    if not maxval:
        maxval = []
        for h in handles:
            x2 = []
            y2 = []
            for i in h:
                x2.append(plt.getp(i, "xdata"))
            x2 = numpy.sort(numpy.hstack(x2))
            maxval.append(max(x2))
        maxval = max(maxval)

    for h in handles:
        x2 = []
        y2 = []

        for i in h:
            x2.append(plt.getp(i, "xdata"))
            y2.append(plt.getp(i, "ydata"))

        x2 = numpy.array(numpy.hstack(x2))
        y2 = numpy.array(numpy.hstack(y2))
        tmp = numpy.argsort(x2)
        x2 = x2[tmp]
        y2 = y2[tmp]
        h = h[-1]

        # ybis is used to sort in case of ties
        try:
            tmp = x2 <= maxval
            y = y2[tmp][-1]
            ybis = y2[tmp][y2[tmp] < y]
            if len(ybis) > 0:
                ybis = ybis[-1]
            else:
                ybis = y2[tmp][-2]
            ys.setdefault(y, {}).setdefault(ybis, []).append(h)
            lh += 1
        except IndexError:
            pass

    if len(show_algorithms) > 0:
        lh = min(lh, len(show_algorithms))

    if lh <= 1:
        lh = 2

    ymin, ymax = plt.ylim()
    xmin, xmax = plt.xlim()

    i = 0 # loop over the elements of ys
    for j in sorted(ys.keys()):
        for k in sorted(ys[j].keys()):
			# enforce that a "best" algorithm comes first in case of equality
            tmp = []
            for h in ys[j][k]:
                if 'best' in plt.getp(h, 'label'):
                    tmp.insert(0, h)
                else:
                    tmp.append(h)
            #tmp.reverse()
            ys[j][k] = tmp

            for h in ys[j][k]:
                if (not plt.getp(h, 'label').startswith('_line') and
                    (len(show_algorithms) == 0 or
                     plt.getp(h, 'label') in show_algorithms)):
                    y = 0.02 + i * 0.96/(lh-1)
                    # transform y in the axis coordinates
                    #inv = plt.gca().transLimits.inverted()
                    #legx, ydat = inv.transform((.9, y))
                    #leglabx, ydat = inv.transform((.92, y))
                    #set_trace()

                    ydat = 10**(y * numpy.log10(ymax/ymin)) * ymin
                    legx = 10**(.85 * numpy.log10(xmax/xmin)) * xmin
                    leglabx = 10**(.87 * numpy.log10(xmax/xmin)) * xmin
                    tmp = {}
                    for attr in ('lw', 'ls', 'marker',
                                 'markeredgewidth', 'markerfacecolor',
                                 'markeredgecolor', 'markersize', 'zorder'):
                        tmp[attr] = plt.getp(h, attr)
                    plt.plot((maxval, legx), (j, ydat),
                             color=plt.getp(h, 'markeredgecolor'), **tmp)

                    plt.text(leglabx, ydat,
                             plt.getp(h, 'label'), horizontalalignment="left",
                             verticalalignment="center", size=fontsize)
                    i += 1

    plt.xlim(xmin, xmax)
    plt.ylim(ymin, ymax)
    if maxval:
        plt.axvline(maxval, color='k')

def beautify(legend=False, rightlegend=False):
    """Customize figure format.

    adding a legend, axis label, etc

    :param bool legend: if True, display a box legend
    :param bool rightlegend: if True, makes some space on the right for
                             legend

    """
    # Get axis handle and set scale for each axis
    axisHandle = plt.gca()
    axisHandle.set_xscale("log")
    try:
        axisHandle.set_yscale("log")
    except OverflowError:
        set_trace()

    # Grid options
    axisHandle.yaxis.grid(True)

    ymin, ymax = plt.ylim()

    # quadratic slanted "grid"
    if 1 < 3:
        for i in xrange(-2, 7, 1 if ymax < 1e5 else 2):
            plt.plot((0.2, 20000), (10**i, 10**(i + 5)), 'k:',
                     linewidth=0.5)  # grid should be on top
    else:  # to be removed
        plt.plot((2,200), (1, 1e2), 'k:', zorder=-1)  # -1 -> plotted below?
        # plt.plot((2,200), (1, 1e4), 'k:', zorder=-1)
        plt.plot((2,200), (1e3, 1e5), 'k:', zorder=-1)
        # plt.plot((2,200), (1e3, 1e7), 'k:', zorder=-1)
        plt.plot((2,200), (1e6, 1e8), 'k:', zorder=-1)
        # plt.plot((2,200), (1e6, 1e10), 'k:', zorder=-1)

    plt.ylim(ymin=10**-0.2, ymax=ymax) # Set back the default maximum.

    # ticks on axes
    #axisHandle.invert_xaxis()
    dimticklist = (2, 3, 5, 10, 20, 40)  # TODO: should become input arg at some point? 
    dimannlist = (2, 3, 5, 10, 20, 40)  # TODO: should become input arg at some point? 
    # TODO: All these should depend on (xlim, ylim)

    axisHandle.set_xticks(dimticklist)
    axisHandle.set_xticklabels([str(n) for n in dimannlist])

    # axes limites
    if rightlegend:
        plt.xlim(1.8, 101) # 101 is 10 ** (numpy.log10(45/1.8)*1.25) * 1.8
    else:
        plt.xlim(1.8, 45)                # Should depend on xmin and xmax

    tmp = axisHandle.get_yticks()
    tmp2 = []
    for i in tmp:
        tmp2.append('%d' % round(numpy.log10(i)))
    axisHandle.set_yticklabels(tmp2)

    if legend:
        toolsdivers.legend(loc=0, numpoints=1)

def generateData(dataSet, target):
    """Returns an array of results to be plotted.

    Oth column is ert, 1st is the success rate, 2nd the number of
    successes, 3rd the mean of the number of function evaluations, and
    4th the median of number of function evaluations of successful runs
    or numpy.nan.

    """
    res = []

    data = dataSet.detEvals([target])[0]
    succ = (numpy.isnan(data) == False)
    data[numpy.isnan(data)] = dataSet.maxevals[numpy.isnan(data)]
    res.extend(toolsstats.sp(data, issuccessful=succ, allowinf=False))
    res.append(numpy.mean(data))
    if res[2] > 0:
        res.append(toolsstats.prctile(data[succ], 50)[0])
    else:
        res.append(numpy.nan)
    res[3] = numpy.max(dataSet.maxevals)
    return res

def main(dictAlg, htmlFilePrefix, sortedAlgs=None, outputdir='ppdata'):
    """From a DataSetList, returns figures showing the scaling: aRT/dim vs dim.
    
    One function and one target per figure.
    
    ``target`` can be a scalar, a list with one element or a 
    ``pproc.TargetValues`` instance with one target.
    
    ``sortedAlgs`` is a list of string-identifies (folder names)
    
    """
    # target becomes a TargetValues "list" with one element
    target = testbedsettings.current_testbed.ppfigs_ftarget
    target = pproc.TargetValues.cast([target] if numpy.isscalar(target) else target)
    latex_commands_filename = os.path.join(outputdir, 'bbob_pproc_commands.tex')
    assert isinstance(target, pproc.TargetValues) 
    if len(target) != 1:
        raise ValueError('only a single target can be managed in ppfigs, ' + str(len(target)) + ' targets were given')
    
    funInfos = ppfigparam.read_fun_infos()    

    dictFunc = pproc.dictAlgByFun(dictAlg)
    if sortedAlgs is None:
        sortedAlgs = sorted(dictAlg.keys())
    if not os.path.isdir(outputdir):
        os.mkdir(outputdir)
    for f in dictFunc:
        filename = os.path.join(outputdir,'ppfigs_f%03d' % (f))
        handles = []
        fix_styles(len(sortedAlgs), styles)  # 
        for i, alg in enumerate(sortedAlgs):
            dictDim = dictFunc[f][alg].dictByDim()  # this does not look like the most obvious solution

            #Collect data
            dimert = []
            ert = []
            dimnbsucc = []
            ynbsucc = []
            nbsucc = []
            dimmaxevals = []
            maxevals = []
            dimmedian = []
            medianfes = []
            for dim in sorted(dictDim):
                assert len(dictDim[dim]) == 1
                entry = dictDim[dim][0]
                data = generateData(entry, target((f, dim))[0]) # TODO: here we might want a different target for each function
                if 1 < 3 or data[2] == 0: # No success
                    dimmaxevals.append(dim)
                    maxevals.append(float(data[3])/dim)
                if data[2] > 0:
                    dimmedian.append(dim)
                    medianfes.append(data[4]/dim)
                    dimert.append(dim)
                    ert.append(float(data[0])/dim)
                    if data[1] < 1.:
                        dimnbsucc.append(dim)
                        ynbsucc.append(float(data[0])/dim)
                        nbsucc.append('%d' % data[2])

            # Draw lines
            if 1 < 3:  # new version
                # omit the line if a point in between is missing
                for idim in range(len(dimert)):
                    # plot line only if next dim < 2.1*dim (a hack)
                    if idim < len(dimert) - 1 and dimert[idim + 1] < 2.1 * dimert[idim]:
                        tmp = plt.plot(dimert[idim:idim+2], ert[idim:idim+2], **styles[i]) #label=alg, )
                    else:  # plot remaining single points (some twice)
                        tmp = plt.plot(dimert[idim], ert[idim], **styles[i]) #label=alg, )
                    plt.setp(tmp[0], markeredgecolor=plt.getp(tmp[0], 'color'))
            else:  # to be removed
                tmp = plt.plot(dimert, ert, **styles[i]) #label=alg, )
                plt.setp(tmp[0], markeredgecolor=plt.getp(tmp[0], 'color'))

            # For legend
            # tmp = plt.plot([], [], label=alg.replace('..' + os.sep, '').strip(os.sep), **styles[i])
            algorithmName = toolsdivers.str_to_latex(toolsdivers.strip_pathname1(alg))
            tmp = plt.plot([], [], label = algorithmName, **styles[i])
            plt.setp(tmp[0], markersize=12.,
                     markeredgecolor=plt.getp(tmp[0], 'color'))

            if dimmaxevals:
                tmp = plt.plot(dimmaxevals, maxevals, **styles[i])
                plt.setp(tmp[0], markersize=20, #label=alg,
                         markeredgecolor=plt.getp(tmp[0], 'color'),
                         markeredgewidth=1, 
                         markerfacecolor='None', linestyle='None')
                
            handles.append(tmp)
            #tmp2 = plt.plot(dimmedian, medianfes, ls='', marker='+',
            #               markersize=30, markeredgewidth=5,
            #               markeredgecolor=plt.getp(tmp, 'color'))[0]
            #for i, n in enumerate(nbsucc):
            #    plt.text(dimnbsucc[i], numpy.array(ynbsucc[i])*1.85, n,
            #             verticalalignment='bottom',
            #             horizontalalignment='center')

        bestalgentries = bestalg.load_best_algorithm(testbedsettings.current_testbed.best_algorithm_filename)

        if bestalgentries:        
            bestalgdata = []
            dimbestalg = list(df[0] for df in bestalgentries if df[1] == f)
            dimbestalg.sort()
            dimbestalg2 = []
            for d in dimbestalg:
                entry = bestalgentries[(d, f)]
                tmp = entry.detERT(target((f, d)))[0]
                if numpy.isfinite(tmp):
                    bestalgdata.append(float(tmp)/d)
                    dimbestalg2.append(d)
    
            tmp = plt.plot(dimbestalg2, bestalgdata, color=refcolor, linewidth=10,
                           marker='d', markersize=25, markeredgecolor=refcolor, zorder=-1
                           #label='best 2009', 
                           )
            handles.append(tmp)
        
        if show_significance: # plot significance-stars
            xstar, ystar = [], []
            dims = sorted(pproc.dictAlgByDim(dictFunc[f]))
            for i, dim in enumerate(dims):
                datasets = pproc.dictAlgByDim(dictFunc[f])[dim]
                assert all([len(datasets[ialg]) == 1 for ialg in sortedAlgs if datasets[ialg]])
                dsetlist =  [datasets[ialg][0] for ialg in sortedAlgs if datasets[ialg]]
                if len(dsetlist) > 1:
                    arzp, arialg = toolsstats.significance_all_best_vs_other(dsetlist, target((f, dim)))
                    if arzp[0][1] * len(dims) < show_significance:
                        ert = dsetlist[arialg[0]].detERT(target((f, dim)))[0]
                        if ert < numpy.inf: 
                            xstar.append(dim)
                            ystar.append(ert/dim)

            plt.plot(xstar, ystar, 'k*', markerfacecolor=None, markeredgewidth=2, markersize=0.5*styles[0]['markersize'])
        
        fontSize = genericsettings.getFontSize(funInfos.values())
        if f in funInfos.keys():
            plt.gca().set_title(funInfos[f], fontsize=fontSize)

        functions_with_legend = testbedsettings.current_testbed.functions_with_legend
        isLegend = False
        if legend:
            plotLegend(handles)
        elif 1 < 3:
            if f in functions_with_legend and len(sortedAlgs) < 6: # 6 elements at most in the boxed legend
                isLegend = True

        beautify(legend=isLegend, rightlegend=legend)

        # bottom labels with #instances and type of targets:
        infotext = ''
        algorithms_with_data = [a for a in dictAlg.keys() if dictAlg[a] != []]
        
        num_of_instances = []
        for alg in algorithms_with_data:
            if len(dictFunc[f][alg]) > 0:
                num_of_instances.append(len((dictFunc[f][alg])[0].instancenumbers))
            else:
                warnings.warn('The data for algorithm %s and function %s are missing' % (alg, f))
        # issue a warning if number of instances is inconsistant, otherwise
        # display only the present number of instances, i.e. remove copies
        if len(set(num_of_instances)) > 1:
            warnings.warn('Number of instances inconsistent over all algorithms.')
        else:
            num_of_instances = set(num_of_instances)
        for n in num_of_instances:
            infotext += '%d, ' % n

        infotext = infotext.rstrip(', ')
        infotext += ' instances\n'
        infotext += 'target ' + target.label_name() + ': ' + target.label(0)
        plt.text(plt.xlim()[0], plt.ylim()[0],
                 infotext, fontsize=14, horizontalalignment="left",
                 verticalalignment="bottom")



        saveFigure(filename)

        plt.close()

    
    htmlFile = os.path.join(outputdir, htmlFilePrefix + '.html')
    # generate commands in tex file:
    try:
        abc = 'ABCDEFGHIJKLMNOPQRSTUVWXYZabcdefghijklmnopqrstuvwxyz'
        alg_definitions = []
        alg_definitions_html = ''
        for i in range(len(sortedAlgs)):
            symb = r'{%s%s}' % (color_to_latex(styles[i]['color']),
                                marker_to_latex(styles[i]['marker']))
            symb_html = '<span style="color:%s;">%s</span>' % (styles[i]['color'], marker_to_html(styles[i]['marker']))
            
            alg_definitions.append((', ' if i > 0 else '') + '%s: %s' % (symb, '\\algorithm' + abc[i % len(abc)]))
            alg_definitions_html += (', ' if i > 0 else '') + '%s: %s' % (symb_html, toolsdivers.str_to_latex(toolsdivers.strip_pathname1(sortedAlgs[i])))
        toolsdivers.prepend_to_file(latex_commands_filename, 
                [#'\\providecommand{\\bbobppfigsftarget}{\\ensuremath{10^{%s}}}' 
                 #       % target.loglabel(0), # int(numpy.round(numpy.log10(target))),
                '\\providecommand{\\bbobppfigslegend}[1]{',
                scaling_figure_caption(),
                'Legend: '] + alg_definitions + ['}']
                )
        toolsdivers.prepend_to_file(latex_commands_filename, 
                ['\\providecommand{\\bbobECDFslegend}[1]{',
                ecdfs_figure_caption(), '}']
                )

        toolsdivers.replace_in_file(htmlFile, '##bbobppfigslegend##', scaling_figure_caption(True) + 'Legend: ' + alg_definitions_html)

        if genericsettings.verbose:
            print 'Wrote commands and legend to %s' % filename

        # this is obsolete (however check templates)
        filename = os.path.join(outputdir,'ppfigs.tex') 
        f = open(filename, 'w')
        f.write('% Do not modify this file: calls to post-processing software'
                + ' will overwrite any modification.\n')
        f.write('Legend: ')
        
        for i in range(0, len(sortedAlgs)):
            symb = r'{%s%s}' % (color_to_latex(styles[i]['color']),
                                marker_to_latex(styles[i]['marker']))
            f.write((', ' if i > 0 else '') + '%s:%s' % (symb, writeLabels(sortedAlgs[i])))
        f.close()    
        if genericsettings.verbose:
            print '(obsolete) Wrote legend in %s' % filename
    except IOError:
        raise


        handles.append(tmp)

        if f in funInfos.keys():
            plt.gca().set_title(funInfos[f], fontsize=fontSize)

        beautify(rightlegend=legend)

        if legend:
            plotLegend(handles)
        else:
            if f in functions_with_legend:
                toolsdivers.legend()

        saveFigure(filename, figFormat=genericsettings.getFigFormats())

        plt.close()
<|MERGE_RESOLUTION|>--- conflicted
+++ resolved
@@ -146,14 +146,8 @@
 
     if testbed.name == testbedsettings.testbed_name_bi:
         # NOTE: no runlength-based targets supported yet
-<<<<<<< HEAD
-        figure_caption = ecdfs_figure_caption_standard
-    elif testbedsettings.current_testbed.name == testbedsettings.testbed_name_single or \
-         testbedsettings.current_testbed.name == testbedsettings.testbed_name_cons:
-=======
         figure_caption = ecdfs_figure_caption_standard + refalgtext
     elif testbed.name == testbedsettings.testbed_name_single:
->>>>>>> 5e71f07e
         if genericsettings.runlength_based_targets:
             figure_caption = ecdfs_figure_caption_rlbased + refalgtext
         else:
