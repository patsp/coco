#include <stdio.h>
#include <stdlib.h>
#include <float.h>
#include <math.h>

#include "coco.h"

typedef struct { double x[40]; } testvector_t;

static int about_equal(const double a, const double b) {
  /* Shortcut to avoid the case where a - b is tiny and both a and b
   * are close to or equal to 0.
   *
   * Example: a = +EPS and b = -EPS then the relative error is 2 but
   * in fact the two numbers are both for all practical purposes 0.
   */
  if (a == b)
    return 1;
  {
    const double absolute_error = fabs(a - b);
    const double larger = fabs(a) > fabs(b) ? a : b;
<<<<<<< HEAD
    const double relative_error = fabs((a - b) / larger);

    if (absolute_error < 2 * DBL_MIN)
=======
    const double relative_error = fabs((a - b) / (fabs(larger) + 2 * DBL_MIN));
  
    if (absolute_error < 2 * DBL_MIN) /* looks quite tight as condition */
>>>>>>> 22ac75d7
      return 1;
    return relative_error < 4e-6;
  }
}

static void usage(const char *program_name) {
  fprintf(
      stderr,
      "COCO function test suite runner\n"
      "\n"
      "Usage:\n"
      "  %s <testcasefile>\n"
      "\n"
      "This program tests the numerical accuracy of the functions in a\n"
      "particular COCO test suite. Its sole argument is the name of a\n"
      "text file that contains the test cases. The COCO distribution contains\n"
      "(at least) the following test cases:\n"
      "\n"
      "  bbob2009_testcases.txt - Covers the 24 noise-free BBOB 2009\n"
      "    functions in 2D, 3D, 5D, 10D, 20D and 40D.\n",
      program_name);
}

int main(int argc, char **argv) {
  int header_shown = 0, number_of_failures = 0, shown_failures = 0;
  size_t number_of_testvectors = 0, i, j;
  int number_of_testcases = 0;
  testvector_t *testvectors = NULL;
  long previous_problem_index = -1;
  size_t problem_index_old, problem_index;
  int testvector_id, ret;
  coco_problem_t *problem = NULL;
  char suit_name[128];
  FILE *testfile = NULL;
  coco_suite_t *suite;

  if (argc != 2) {
    usage(argv[0]);
    goto err;
  }

  testfile = fopen(argv[1], "r");
  if (testfile == NULL) {
    fprintf(stderr, "Failed to open testcases file %s.\n", argv[1]);
    goto err;
  }

  ret = fscanf(testfile, "%127s", suit_name);
  if (ret != 1) {
    fprintf(stderr, "Failed to read suite name from testcases file.\n");
    goto err;
  }

  ret = fscanf(testfile, "%30lu", &number_of_testvectors);
  if (ret != 1) {
    fprintf(stderr,
            "Failed to read number of test vectors from testcases file.\n");
    goto err;
  }

  testvectors = malloc(number_of_testvectors * sizeof(*testvectors));
  if (NULL == testvectors) {
    fprintf(stderr, "Failed to allocate memory for testvectors.\n");
    goto err;
  }

  for (i = 0; i < number_of_testvectors; ++i) {
    for (j = 0; j < 40; ++j) {
      ret = fscanf(testfile, "%30lf", &testvectors[i].x[j]);
      if (ret != 1) {
        fprintf(stderr, "ERROR: Failed to parse testvector %lu element %lu.\n",
        		(unsigned long) i + 1, (unsigned long) j + 1);
      }
    }
  }

  suite = coco_suite("bbob", "instances: 1-15", NULL);

  while (1) {
    double expected_value, *x, y;
    ret = fscanf(testfile, "%30lu\t%30lu\t%30i\t%30lf", &problem_index_old, &problem_index, &testvector_id,
                 &expected_value);
    if (ret != 4)
      break;
    ++number_of_testcases;
    /* We cache the problem object to save time. Instantiating
     * some functions is expensive because we have to generate
     * large rotation matrices.
     */
    if (previous_problem_index != (long) problem_index) {
      if (NULL != problem)
        coco_problem_free(problem);
      if (problem_index > coco_suite_get_number_of_problems(suite) - 1) {
        fprintf(stdout, "problem index = %lu, maximum index = %lu \n", (unsigned long) problem_index,
        		(unsigned long) coco_suite_get_number_of_problems(suite) - 1);
      }
      problem = coco_suite_get_problem(suite, problem_index);
      previous_problem_index = (long) problem_index;
    }
    x = testvectors[testvector_id].x;

    coco_evaluate_function(problem, x, &y);
    if (!about_equal(expected_value, y)) {
      ++number_of_failures;
      if (!header_shown) {
        fprintf(stdout, "Problem Testcase Status Message\n");
        header_shown = 1;
      }
      if (shown_failures < 100) {
        fprintf(stdout,
                "%8lu %8i FAILED expected=%.8e observed=%.8e problem_id=%s\n",
                problem_index, testvector_id, expected_value, y,
                coco_problem_get_id(problem));
        fflush(stdout);
        ++shown_failures;
      } else if (shown_failures == 100) {
        fprintf(stdout, "... further failed tests suppressed ...\n");
        fflush(stdout);
        ++shown_failures;
      }
    }
  }
  fclose(testfile);
  /* Output summary statistics */
  fprintf(stderr, "%i of %i tests passed (failure rate %.2f%%)\n",
          number_of_testcases - number_of_failures, (int)number_of_testcases,
          (100.0 * number_of_failures) / number_of_testcases);
  
  /* Free any remaining allocated memory */
  if (NULL != problem)
    coco_problem_free(problem);
  free(testvectors);

  coco_suite_free(suite);

  return number_of_failures == 0 ? 0 : 1;

err:
  if (testfile != NULL)
    fclose(testfile);
  if (testvectors != NULL)
    free(testvectors);
  return 2;
}<|MERGE_RESOLUTION|>--- conflicted
+++ resolved
@@ -19,15 +19,9 @@
   {
     const double absolute_error = fabs(a - b);
     const double larger = fabs(a) > fabs(b) ? a : b;
-<<<<<<< HEAD
-    const double relative_error = fabs((a - b) / larger);
-
-    if (absolute_error < 2 * DBL_MIN)
-=======
     const double relative_error = fabs((a - b) / (fabs(larger) + 2 * DBL_MIN));
   
     if (absolute_error < 2 * DBL_MIN) /* looks quite tight as condition */
->>>>>>> 22ac75d7
       return 1;
     return relative_error < 4e-6;
   }
