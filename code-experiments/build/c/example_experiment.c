--- conflicted
+++ resolved
@@ -126,11 +126,7 @@
   coco_suite_t *suite;
   coco_observer_t *observer;
   timing_data_t *timing_data;
-<<<<<<< HEAD
-  
-=======
-
->>>>>>> a68a1e73
+
   /* Set some options for the observer. See documentation for other options. */
   char *observer_options =
   coco_strdupf("result_folder: RS_on_%s "
@@ -141,17 +137,10 @@
   suite = coco_suite(suite_name, "year: 2016", "dimensions: 2,3,5,10,20,40");
   observer = coco_observer(observer_name, observer_options);
   coco_free_memory(observer_options);
-<<<<<<< HEAD
-  
+
   /* Initialize timing */
   timing_data = timing_data_initialize(suite);
-  
-=======
-
-  /* Initialize timing */
-  timing_data = timing_data_initialize(suite);
-
->>>>>>> a68a1e73
+
   /* Iterate over all problems in the suite */
   while ((PROBLEM = coco_suite_get_next_problem(suite, observer)) != NULL) {
     
@@ -179,35 +168,20 @@
       /* Break the loop if the algorithm performed no evaluations or an unexpected thing happened */
       if (coco_problem_get_evaluations(PROBLEM) == evaluations_done) {
         printf("WARNING: Budget has not been exhausted (%lu/%lu evaluations done)!\n",
-<<<<<<< HEAD
-               (unsigned long) evaluations_done, (unsigned long) dimension * BUDGET_MULTIPLIER);
-=======
         		(unsigned long) evaluations_done, (unsigned long) dimension * BUDGET_MULTIPLIER);
->>>>>>> a68a1e73
         break;
       }
       else if (coco_problem_get_evaluations(PROBLEM) < evaluations_done)
         coco_error("Something unexpected happened - function evaluations were decreased!");
     }
-<<<<<<< HEAD
-    
+
     /* Keep track of time */
     timing_data_time_problem(timing_data, PROBLEM);
   }
-  
+
   /* Output and finalize the timing data */
   timing_data_finalize(timing_data);
-  
-=======
-
-    /* Keep track of time */
-    timing_data_time_problem(timing_data, PROBLEM);
-  }
-
-  /* Output and finalize the timing data */
-  timing_data_finalize(timing_data);
-
->>>>>>> a68a1e73
+
   coco_observer_free(observer);
   coco_suite_free(suite);
   
@@ -337,15 +311,6 @@
  * Allocates memory for the timing_data_t object and initializes it.
  */
 static timing_data_t *timing_data_initialize(coco_suite_t *suite) {
-<<<<<<< HEAD
-  
-	timing_data_t *timing_data = (timing_data_t *) coco_allocate_memory(sizeof(*timing_data));
-	size_t function_idx, dimension_idx, instance_idx, i;
-  
-	/* Find out the number of all dimensions */
-	coco_suite_decode_problem_index(suite, coco_suite_get_number_of_problems(suite) - 1, &function_idx,
-                                  &dimension_idx, &instance_idx);
-=======
 
 	timing_data_t *timing_data = (timing_data_t *) coco_allocate_memory(sizeof(*timing_data));
 	size_t function_idx, dimension_idx, instance_idx, i;
@@ -353,7 +318,6 @@
 	/* Find out the number of all dimensions */
 	coco_suite_decode_problem_index(suite, coco_suite_get_number_of_problems(suite) - 1, &function_idx,
 			&dimension_idx, &instance_idx);
->>>>>>> a68a1e73
 	timing_data->number_of_dimensions = dimension_idx + 1;
 	timing_data->current_idx = 0;
 	timing_data->output = (char **) coco_allocate_memory(timing_data->number_of_dimensions * sizeof(char *));
@@ -364,51 +328,6 @@
 	timing_data->cumulative_evaluations = 0;
 	time(&timing_data->start_time);
 	time(&timing_data->overall_start_time);
-<<<<<<< HEAD
-  
-	return timing_data;
-}
-
-/**
- * Keeps track of the total number of evaluations and elapsed time. Produces an output string when the
- * current problem is of a different dimension than the previous one or when NULL.
- */
-static void timing_data_time_problem(timing_data_t *timing_data, coco_problem_t *problem) {
-  
-	double elapsed_seconds = 0;
-  
-	if ((problem == NULL) || (timing_data->previous_dimension != coco_problem_get_dimension(problem))) {
-    
-		/* Output existing timing information */
-		if (timing_data->cumulative_evaluations > 0) {
-			time_t now;
-			time(&now);
-			elapsed_seconds = difftime(now, timing_data->start_time) / (double) timing_data->cumulative_evaluations;
-			timing_data->output[timing_data->current_idx++] = coco_strdupf("d=%lu done in %.2e seconds/evaluation\n",
-                                                                     timing_data->previous_dimension, elapsed_seconds);
-		}
-    
-		if (problem != NULL) {
-			/* Re-initialize the timing_data */
-			timing_data->previous_dimension = coco_problem_get_dimension(problem);
-			timing_data->cumulative_evaluations = coco_problem_get_evaluations(problem);
-			time(&timing_data->start_time);
-		}
-    
-	} else {
-		timing_data->cumulative_evaluations += coco_problem_get_evaluations(problem);
-	}
-}
-
-/**
- * Outputs and finalizes the given timing data.
- */
-static void timing_data_finalize(timing_data_t *timing_data) {
-  
-	/* Record the last problem */
-	timing_data_time_problem(timing_data, NULL);
-  
-=======
 
 	return timing_data;
 }
@@ -452,22 +371,11 @@
 	/* Record the last problem */
 	timing_data_time_problem(timing_data, NULL);
 
->>>>>>> a68a1e73
   if (timing_data) {
   	size_t i;
   	double elapsed_seconds;
 		time_t now;
 		int hours, minutes, seconds;
-<<<<<<< HEAD
-    
-		time(&now);
-		elapsed_seconds = difftime(now, timing_data->overall_start_time);
-    
-  	printf("\n");
-  	for (i = 0; i < timing_data->number_of_dimensions; i++) {
-    	if (timing_data->output[i]) {
-				printf(timing_data->output[i]);
-=======
 
 		time(&now);
 		elapsed_seconds = difftime(now, timing_data->overall_start_time);
@@ -476,7 +384,6 @@
   	for (i = 0; i < timing_data->number_of_dimensions; i++) {
     	if (timing_data->output[i]) {
 				printf("%s", timing_data->output[i]);
->>>>>>> a68a1e73
 				coco_free_memory(timing_data->output[i]);
     	}
     }
@@ -484,12 +391,8 @@
   	minutes = ((int) elapsed_seconds % 3600) / 60;
   	seconds = (int)elapsed_seconds - (hours * 3600) - (minutes * 60);
   	printf("Total elapsed time: %dh%02dm%02ds\n", hours, minutes, seconds);
-<<<<<<< HEAD
-    
-=======
-
->>>>>>> a68a1e73
+
     coco_free_memory(timing_data->output);
     coco_free_memory(timing_data);
   }
-}
+}