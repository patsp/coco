--- conflicted
+++ resolved
@@ -2293,10 +2293,6 @@
     def get_reference_values_hash(self):
         all_reference_values = {}
         for dataSet in self:
-<<<<<<< HEAD
-            key = '%d_%d' % (dataSet.funcId, dataSet.dim)
-            all_reference_values[key] = dataSet.reference_values
-=======
             #if reference values exist
             if dataSet.reference_values:
                 key = '%d_%d' % (dataSet.funcId, dataSet.dim)
@@ -2304,7 +2300,6 @@
 
         if not all_reference_values:
             return None
->>>>>>> e382ea92
 
         reference_values_string = json.dumps(all_reference_values, sort_keys=True)
         return hashlib.sha1(reference_values_string).hexdigest()
