--- conflicted
+++ resolved
@@ -30,12 +30,8 @@
   coco_problem_t *self;
   self = coco_transformed_allocate(inner_problem, NULL, NULL);
   self->evaluate_function = transform_obj_oscillate_evaluate;
-<<<<<<< HEAD
-  /* Update best parameter value */
-=======
   /* Compute best value */
   /* Maybe not the most efficient solution */
->>>>>>> dcf7016d
   transform_obj_oscillate_evaluate(self, self->best_parameter, self->best_value);
   return self;
 }