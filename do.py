--- conflicted
+++ resolved
@@ -635,21 +635,17 @@
 ################################################################################
 ## Pre-processing
 def install_preprocessing():
-    build_python()
     amalgamate(core_files + ['code-experiments/src/coco_runtime_c.c'],
                'code-preprocessing/archive-update/interface/coco.c', release)
     copy_file('code-experiments/src/coco.h', 'code-preprocessing/archive-update/interface/coco.h')
     python('code-preprocessing/archive-update', ['setup.py', 'install', '--user'], verbose=verbosity)
 
-<<<<<<< HEAD
-=======
 
 def run_preprocessing():
     install_preprocessing()
     python('code-preprocessing/archive-update', ['archive_update.py'], verbose=verbosity)
 
 
->>>>>>> 00caca96
 ################################################################################
 ## Global
 def build():
@@ -783,6 +779,7 @@
   leak-check              - Check for memory leaks in C
   
   install-preprocessing   - Install preprocessing (user-locally)
+  run-preprocessing       - Run preprocessing (update archives)
 
 To build a release version which does not include debugging information in the
 amalgamations set the environment variable COCO_RELEASE to 'true'.
@@ -830,6 +827,7 @@
     elif cmd == 'verify-postprocessing': verify_postprocessing()
     elif cmd == 'leak-check': leak_check()
     elif cmd == 'install-preprocessing': install_preprocessing()
+    elif cmd == 'run-preprocessing': run_preprocessing()
     else: help()
 
 
