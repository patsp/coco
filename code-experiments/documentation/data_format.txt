--- conflicted
+++ resolved
@@ -78,7 +78,6 @@
   - 2nd column: indicator value
   - informal
     - number o target function values for each decade = 10
-<<<<<<< HEAD
 3. "bbob-constrained" (single objective constrained problems):
   - 1st column: f evaluation number
   - 2nd column: g evaluation number
@@ -86,23 +85,10 @@
   - informal:
     - number of target function values for each decade = 5
 What to change in the post-processing if you add a new data-format?
-=======
->>>>>>> 92f2d3c6
  
 Possible values for suite name field:
 1. "bbob" results in using GECCOBBOBTestbed class in post-processing
 2. "bbob-noisy" results in using GECCOBBOBNoisyTestbed class in post-processing  
-3. "bbob-biobj" results in using GECCOBiObjBBOBTestbed class in post-processing  
-<<<<<<< HEAD
+3. "bbob-biobj" results in using GECCOBiObjBBOBTestbed class in post-processing
 4. "bbob-constrained" results in using CONSBBOBTestbed class in post-processing
-What to change in the post-processing if you add a new suite?
-=======
-
->>>>>>> 92f2d3c6
-
-
-
-
-
-
-
+What to change in the post-processing if you add a new suite?