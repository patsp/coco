--- conflicted
+++ resolved
@@ -18,25 +18,8 @@
 .. plot::
     :width: 50%
 
-<<<<<<< HEAD
-    import urllib
-    import tarfile
-    import glob
-    from pylab import *
-    
-    import cocopp as bb
-    
-    # Collect and unarchive data (3.4MB)
-    # THIS IS OUTDATED, use cocopp.bbob instead
-    dataurl = 'http://coco.lri.fr/BBOB2009/pythondata/BIPOP-CMA-ES.tar.gz'
-    filename, headers = urllib.urlretrieve(dataurl)
-    archivefile = tarfile.open(filename)
-    archivefile.extractall()
-    
-=======
     import cocopp
 
->>>>>>> df0fd22e
     # Empirical cumulative distribution function of bootstrapped aRT figure
     ds = cocopp.load(cocopp.bbob.get('2009/BIPOP-CMA-ES'))
     figure()
