#! /usr/bin/env python
# -*- coding: utf-8 -*-

"""Generates figure of the bootstrap distribution of aRT.
    
The main method in this module generates figures of Empirical
Cumulative Distribution Functions of the bootstrap distribution of
the Average Running Time (aRT) divided by the dimension for many
algorithms.

The outputs show the ECDFs of the running times of the simulated runs
divided by dimension for 50 different targets logarithmically uniformly
distributed in [1e−8, 1e2]. The crosses (×) give the median number of
function evaluations of unsuccessful runs divided by dimension.

**Example**

.. plot::
    :width: 50%

    import urllib
    import tarfile
    import glob
    from pylab import *
    
    import bbob_pproc as bb
    
    # Collect and unarchive data (3.4MB)
    dataurl = 'http://coco.lri.fr/BBOB2009/pythondata/BIPOP-CMA-ES.tar.gz'
    filename, headers = urllib.urlretrieve(dataurl)
    archivefile = tarfile.open(filename)
    archivefile.extractall()
    
    # Empirical cumulative distribution function of bootstrapped aRT figure
    ds = bb.load(glob.glob('BBOB2009pythondata/BIPOP-CMA-ES/ppdata_f0*_20.pickle'))
    figure()
    bb.compall.pprldmany.plot(ds) # must rather call main instead of plot?
    bb.compall.pprldmany.beautify()

"""

from __future__ import absolute_import

import os
import warnings
from pdb import set_trace
import numpy as np
import matplotlib.pyplot as plt
from .. import toolsstats, bestalg, genericsettings, testbedsettings
from .. import pproc as pp # import dictAlgByDim, dictAlgByFun 
from .. import toolsdivers  # strip_pathname, str_to_latex
from .. import pprldistr # plotECDF, beautifyECDF
from .. import ppfig  # consecutiveNumbers, saveFigure, plotUnifLogXMarkers, logxticks
from .. import pptex  # numtotex

PlotType = ppfig.enum('ALG', 'DIM', 'FUNC')

displaybest2009 = True
x_limit = None  # not sure whether this is necessary/useful
x_limit_default = 1e7 # better: 10 * genericsettings.evaluation_setting[1], noisy: 1e8, otherwise: 1e7. maximal run length shown
divide_by_dimension = True
annotation_line_end_relative = 1.11  # lines between graph and annotation
annotation_space_end_relative = 1.24  # figure space end relative to x_limit
save_zoom = False  # save zoom into left and right part of the figures
perfprofsamplesize = genericsettings.simulated_runlength_bootstrap_sample_size  # number of bootstrap samples drawn for each fct+target in the performance profile
nbperdecade = 1
median_max_evals_marker_format = ['x', 24, 3]
label_fontsize = 18
styles = [d.copy() for d in genericsettings.line_styles]  # deep copy

refcolor = 'wheat'
"""color of reference (best) algorithm"""

save_figure = True
close_figure = True

# TODO: update the list below which are not relevant anymore

best = ('AMaLGaM IDEA', 'iAMaLGaM IDEA', 'VNS (Garcia)', 'MA-LS-Chain', 'BIPOP-CMA-ES', 'IPOP-SEP-CMA-ES',
   'BFGS', 'NELDER (Han)', 'NELDER (Doe)', 'NEWUOA', 'full NEWUOA', 'GLOBAL', 'MCS (Neum)',
   'DIRECT', 'DASA', 'POEMS', 'Cauchy EDA', 'Monte Carlo')

best2 = ('AMaLGaM IDEA', 'iAMaLGaM IDEA', 'VNS (Garcia)', 'MA-LS-Chain', 'BIPOP-CMA-ES', 'IPOP-SEP-CMA-ES', 'BFGS', 'NEWUOA', 'GLOBAL')

eseda = ('AMaLGaM IDEA', 'iAMaLGaM IDEA', 'VNS (Garcia)', 'MA-LS-Chain', 'BIPOP-CMA-ES', 'IPOP-SEP-CMA-ES', '(1+1)-CMA-ES', '(1+1)-ES')

ESs = ('BIPOP-CMA-ES', 'IPOP-SEP-CMA-ES', '(1+1)-CMA-ES', '(1+1)-ES', 'BIPOP-ES')

bestnoisy = ()

bestbest = ('BIPOP-CMA-ES', 'NEWUOA', 'GLOBAL', 'NELDER (Doe)')
nikos = ('AMaLGaM IDEA', 'VNS (Garcia)', 'MA-LS-Chain', 'BIPOP-CMA-ES', '(1+1)-CMA-ES', 'G3-PCX', 'NEWUOA', 
         'Monte Carlo', 'NELDER (Han)', 'NELDER (Doe)', 'GLOBAL', 'MCS (Neum)')
nikos = ('AMaLGaM IDEA', 'VNS (Garcia)', 'MA-LS-Chain', 'BIPOP-CMA-ES', 
         '(1+1)-CMA-ES', '(1+1)-ES', 'IPOP-SEP-CMA-ES', 'BIPOP-ES',
         'NEWUOA', 
         'NELDER (Doe)', 'BFGS', 'Monte Carlo')

nikos40D = ('AMaLGaM IDEA', 'iAMaLGaM IDEA', 'BIPOP-CMA-ES', 
            '(1+1)-CMA-ES', '(1+1)-ES', 'IPOP-SEP-CMA-ES', 
            'NEWUOA', 'NELDER (Han)', 'BFGS', 'Monte Carlo')

# three groups which include all algorithms:
GA = ('DE-PSO', '(1+1)-ES', 'PSO_Bounds', 'DASA', 'G3-PCX', 'simple GA', 'POEMS', 'Monte Carlo')  # 7+1

classics = ('BFGS', 'NELDER (Han)', 'NELDER (Doe)', 'NEWUOA', 'full NEWUOA', 'DIRECT', 'LSfminbnd',
            'LSstep', 'Rosenbrock', 'GLOBAL', 'SNOBFIT', 'MCS (Neum)', 'adaptive SPSA', 'Monte Carlo')  # 13+1

EDA = ('BIPOP-CMA-ES', '(1+1)-CMA-ES', 'VNS (Garcia)', 'EDA-PSO', 'IPOP-SEP-CMA-ES', 'AMaLGaM IDEA',
       'iAMaLGaM IDEA', 'Cauchy EDA', 'BayEDAcG', 'MA-LS-Chain', 'Monte Carlo')  # 10+1

# groups according to the talks
petr = ('DIRECT', 'LSfminbnd', 'LSstep', 'Rosenbrock', 'G3-PCX', 'Cauchy EDA', 'Monte Carlo')
TAO = ('BFGS', 'NELDER (Han)', 'NEWUOA', 'full NEWUOA', 'BIPOP-CMA-ES', 'IPOP-SEP-CMA-ES',
       '(1+1)-CMA-ES', '(1+1)-ES', 'simple GA', 'Monte Carlo')
TAOp = TAO + ('NELDER (Doe)',)
MC = ('Monte Carlo',)

third = ('POEMS', 'VNS (Garcia)', 'DE-PSO', 'EDA-PSO', 'PSO_Bounds', 'PSO', 'AMaLGaM IDEA', 'iAMaLGaM IDEA',
         'MA-LS-Chain', 'DASA', 'BayEDAcG')

funi = [1,2] + range(5, 15)  # 2 is paired Ellipsoid
funilipschitz = [1] + [5,6] + range(8,13) + [14] # + [13]  #13=sharp ridge, 7=step-ellipsoid 
fmulti = [3, 4] + range(15,25) # 3 = paired Rastrigin
funisep = [1,2,5]


# input parameter settings
show_algorithms = eseda + ('BFGS',) # ()==all
#show_algorithms = ('IPOP-SEP-CMA-ES', 'IPOP-CMA-ES', 'BIPOP-CMA-ES',)
#show_algorithms = ('IPOP-SEP-CMA-ES', 'IPOP-CMA-ES', 'BIPOP-CMA-ES',
#'avg NEWUOA', 'NEWUOA', 'full NEWUOA', 'BFGS', 'MCS (Neum)', 'GLOBAL', 'NELDER (Han)',
#'NELDER (Doe)', 'Monte Carlo') # ()==all
show_algorithms = ()  # could be one of the list above
function_IDs = ()
function_IDs = range(1,200)  # sep ros high mul mulw == 1, 6, 10, 15, 20, 101, 107, 122, 
#function_IDs = range(101,199)  # sep ros high mul mulw == 1, 6, 10, 15, 20, 101, 107, 122, 
#function_IDs = fmulti # funi fmulti  # range(103, 131, 3)   # displayed functions
#function_IDs = [1,2,3,4,5] # separable functions
#function_IDs = [6,7,8,9]   # moderate functions
#function_IDs = [10,11,12,13,14] # ill-conditioned functions
#function_IDs = [15,16,17,18,19] # multi-modal functions
#function_IDs = [20,21,22,23,24] # weak structure functions
#function_IDs = range(101,131) # noisy testbed
#function_IDs = range(101,106+1)  # moderate noise
#function_IDs = range(107,130+1)  # severe noise
#function_IDs = range(101,130+1, 3)  # gauss noise
#function_IDs = range(102,130+1, 3)  # unif noise
#function_IDs = range(103,130+1, 3)  # cauchy noise
# function_IDs = range(15,25) # multimodal nonseparable

#'-'     solid line style
#'--'    dashed line style
#'-.'    dash-dot line style
#':'     dotted line style
#'.'     point marker
#','     pixel marker
#'o'     circle marker
#'v'     triangle_down marker
#'^'     triangle_up marker
#'<'     triangle_left marker
#'>'     triangle_right marker
#'1'     tri_down marker
#'2'     tri_up marker
#'3'     tri_left marker
#'4'     tri_right marker
#'s'     square marker
#'p'     pentagon marker
#'*'     star marker
#'h'     hexagon1 marker
#'H'     hexagon2 marker
#'+'     plus marker
#'x'     x marker
#'D'     diamond marker
#'d'     thin_diamond marker
#'|'     vline marker
#'_'     hline marker


def plt_plot(*args, **kwargs):
    return plt.plot(*args, clip_on=False, **kwargs)
    
def beautify():
    """Customize figure presentation."""

    #plt.xscale('log') # Does not work with matplotlib 0.91.2
    a = plt.gca()
    a.set_xscale('log')
    #Tick label handling
    plt.xlim(xmin=1e-0)

    global divide_by_dimension
    if divide_by_dimension:
        plt.xlabel('log10 of (# f-evals / dimension)', fontsize=label_fontsize)
    else:
        plt.xlabel('log10 of # f-evals', fontsize=label_fontsize)
    plt.ylabel('Proportion of function+target pairs', fontsize=label_fontsize)
    ppfig.logxticks()
    pprldistr.beautifyECDF()

def plotdata(data, maxval=None, maxevals=None, CrE=0., **kwargs):
    """Draw a normalized ECDF. What means normalized?
    
    :param seq data: data set, a 1-D ndarray of runlengths
    :param float maxval: right-most value to be displayed, will use the
                         largest non-inf, non-nan value in data if not
                         provided
    :param seq maxevals: if provided, will plot the median of this
                         sequence as a single cross marker
    :param float CrE: Crafting effort the data will be multiplied by
                      the exponential of this value.
    :param kwargs: optional arguments provided to plot function.
    
    """

    #Expect data to be a ndarray.
    x = data[np.isnan(data)==False] # Take away the nans
    nn = len(x)

    x = x[np.isinf(x)==False] # Take away the infs
    n = len(x)

    x = np.exp(CrE) * x  # correction by crafting effort CrE

    if n == 0:
        #res = plt.plot((1., ), (0., ), **kwargs)
        res = pprldistr.plotECDF(np.array((1., )), n=np.inf, **kwargs)
    else:
        dictx = {} # number of appearances of each value in x
        for i in x: 
            dictx[i] = dictx.get(i, 0) + 1  

        x = np.array(sorted(dictx))  # x is not a multiset anymore
        y = np.cumsum(list(dictx[i] for i in x)) # cumsum of size of y-steps (nb of appearences)
        idx = sum(x <= x_limit**annotation_space_end_relative) - 1 
        y_last, x_last = y[idx] / float(nn), x[idx] 
        if maxval is None:
            maxval = max(x)
        end = np.sum(x <= maxval)
        x = x[:end]
        y = y[:end]
        
        try:  # plot the very last point outside of the "normal" plotting area
            c = kwargs['color']
            plt_plot([x_last] * 2, [y_last] * 2, '.', color=c, markeredgecolor=c) 
        except:
            pass
        x2 = np.hstack([np.repeat(x, 2), maxval]) # repeat x-values for each step in the cdf
        y2 = np.hstack([0.0, np.repeat(y / float(nn), 2)])

        res = ppfig.plotUnifLogXMarkers(x2, y2, nbperdecade * 3 / np.log10(maxval), 
                                  logscale=False, clip_on=False, **kwargs)
        # res = plotUnifLogXMarkers(x2, y2, nbperdecade, logscale=False, **kwargs)

        if maxevals: # Should cover the case where maxevals is None or empty
            x3 = np.median(maxevals)
            if (x3 <= maxval and 
                # np.any(x2 <= x3) and   # maxval < median(maxevals)
                not plt.getp(res[-1], 'label').startswith('best')
                ): # TODO: HACK for not considering the best 2009 line
                try:
                    y3 = y2[x2<=x3][-1]  # find right y-value for x3==median(maxevals)
                except IndexError:  # median(maxevals) is smaller than any data, can only happen because of CrE?
                    y3 = y2[0]
                h = plt.plot((x3,), (y3,), 
                             marker=median_max_evals_marker_format[0],
                             markersize=median_max_evals_marker_format[1],
                             markeredgewidth=median_max_evals_marker_format[2],
                             # marker='x', markersize=24, markeredgewidth=3, 
                             markeredgecolor=plt.getp(res[0], 'color'),
                             ls=plt.getp(res[0], 'ls'),
                             color=plt.getp(res[0], 'color'))
                h.extend(res)
                res = h # so the last element in res still has the label.
                # Only take sequences for x and y!

    return res

def plotLegend(handles, maxval):
    """Display right-side legend.
    
    :param float maxval: rightmost x boundary
    :returns: list of (ordered) labels and handles.

    The figure is stopped at maxval (upper x-bound), and the graphs in
    the figure are prolonged with straight lines to the right to connect
    with labels of the graphs (uniformly spread out vertically). The
    order of the graphs at the upper x-bound line give the order of the
    labels, in case of ties, the best is the graph for which the x-value
    of the first step (from the right) is smallest.
    
    The annotation string is stripped from preceeding pathnames. 

    """
    reslabels = []
    reshandles = []
    ys = {}
    lh = 0

    def get_label_length(labelList):
        """ Finds the minimal length of the names used in the label so that 
        all the names are different. Always at least 9 character are displayed.
        """
        
        numberOfCharacters = 7
        firstPart = [i[:numberOfCharacters] for i in labelList]
        maxLength = max(len(i) for i in labelList)
        while (len(firstPart) > len(set(firstPart)) and numberOfCharacters <= maxLength):
            numberOfCharacters += 1
            firstPart = [i[:numberOfCharacters] for i in labelList]
            
        return min (numberOfCharacters + 2, maxLength) 

    
    labelList = [toolsdivers.strip_pathname1(plt.getp(h[-1], 'label')) for h in handles]
    numberOfCharacters = get_label_length(labelList)
    for h in handles:
        x2 = []
        y2 = []
        for i in h:
            x2.append(plt.getp(i, "xdata"))
            y2.append(plt.getp(i, "ydata"))

        x2 = np.array(np.hstack(x2))
        y2 = np.array(np.hstack(y2))
        tmp = np.argsort(x2)
        x2 = x2[tmp]
        y2 = y2[tmp]

        h = h[-1] # we expect the label to be in the last element of h
        tmp = (x2 <= maxval)
        try:
            x2bis = x2[y2 < y2[tmp][-1]][-1]
        except IndexError: # there is no data with a y smaller than max(y)
            x2bis = 0.
        ys.setdefault(y2[tmp][-1], {}).setdefault(x2bis, []).append(h)
        lh += 1

    if len(show_algorithms) > 0:
        lh = min(lh, len(show_algorithms))
    if lh <= 1:
        lh = 2
    fontsize = genericsettings.minmax_algorithm_fontsize[0] + np.min((1, np.exp(9-lh))) * (
        genericsettings.minmax_algorithm_fontsize[-1] - genericsettings.minmax_algorithm_fontsize[0])
    i = 0 # loop over the elements of ys
    for j in sorted(ys.keys()):
        for k in reversed(sorted(ys[j].keys())):
            #enforce best ever comes last in case of equality
            tmp = []
            for h in ys[j][k]:
                if plt.getp(h, 'label') == 'best 2009':
                    tmp.insert(0, h)
                else:
                    tmp.append(h)
            tmp.reverse()
            ys[j][k] = tmp

            for h in ys[j][k]:
                if (not plt.getp(h, 'label').startswith('_line') and
                    (len(show_algorithms) == 0 or
                     plt.getp(h, 'label') in show_algorithms)):
                    y = 0.02 + i * 0.96/(lh-1)
                    tmp = {}
                    for attr in ('lw', 'ls', 'marker',
                                 'markeredgewidth', 'markerfacecolor',
                                 'markeredgecolor', 'markersize', 'zorder'):
                        tmp[attr] = plt.getp(h, attr)
                    legx = maxval**annotation_line_end_relative
                    if 'marker' in attr:
                        legx = maxval**annotation_line_end_relative
                    # reshandles.extend(plt_plot((maxval, legx), (j, y),
                    reshandles.extend(plt_plot((maxval, legx), (j, y),
                                      color=plt.getp(h, 'markeredgecolor'), **tmp))
                    reshandles.append(
                        plt.text(maxval**(0.02 + annotation_line_end_relative), y,
                                 toolsdivers.str_to_latex(toolsdivers.strip_pathname1(plt.getp(h, 'label'))[:numberOfCharacters]),
                                 horizontalalignment="left",
                                 verticalalignment="center", size=fontsize))
                    reslabels.append(plt.getp(h, 'label'))
                    #set_trace()
                    i += 1

    #plt.axvline(x=maxval, color='k') # Not as efficient?
    reshandles.append(plt_plot((maxval, maxval), (0., 1.), color='k'))
    reslabels.reverse()
    plt.xlim(xmax=maxval**annotation_space_end_relative)
    return reslabels, reshandles

def plot(dsList, targets=None, craftingeffort=0., **kwargs):
    """This function is obsolete?
    Generates a graph of the run length distribution of an algorithm.

    We display the empirical cumulative distribution function ECDF of
    the bootstrapped distribution of the runlength for an algorithm
    (in number of function evaluations) to reach the target functions 
    value :py:data:`targets`.

    :param DataSetList dsList: data set for one algorithm
    :param seq targets: target function values
    :param float crafting effort: the data will be multiplied by the
                                  exponential of this value
    :param dict kwargs: additional parameters provided to plot function.
    
    :returns: handles

    """
    if targets is None:
        targets = testbedsettings.current_testbed.pprldmany_target_values
    try:
        if np.min(targets) >= 1:
            ValueError('smallest target f-value is not smaller than one, use ``pproc.TargetValues(targets)`` to prevent this error')
        targets = pp.TargetValues(targets)
    except TypeError:
        pass
    res = []
    assert len(pp.DataSetList(dsList).dictByDim()) == 1 # We never integrate over dimensions...
    data = []
    maxevals = []
    for entry in dsList:
        for t in targets((entry.funcId, entry.dim)):
            divisor = entry.dim if divide_by_dimension else 1
            x = [np.inf] * perfprofsamplesize
            runlengthunsucc = []
            evals = entry.detEvals([t])[0]
            runlengthsucc = evals[np.isnan(evals) == False] / divisor
            runlengthunsucc = entry.maxevals[np.isnan(evals)] / divisor
            if len(runlengthsucc) > 0:
                x = toolsstats.drawSP(runlengthsucc, runlengthunsucc,
                                     percentiles=[50],
                                     samplesize=perfprofsamplesize)[1]
            data.extend(x)
            maxevals.extend(runlengthunsucc)

    # Display data
    data = np.array(data)
    data = data[np.isnan(data)==False] # Take away the nans
    n = len(data)
    data = data[np.isinf(data)==False] # Take away the infs
    # data = data[data <= maxval] # Take away rightmost data
    data = np.exp(craftingeffort) * data  # correction by crafting effort CrE
    if len(data) == 0: # data is empty.
        res = pprldistr.plotECDF(np.array((1., )), n=np.inf, **kwargs)
    else:
        res = pprldistr.plotECDF(np.array(data), n=n, **kwargs)
        #plotdata(np.array(data), x_limit, maxevals,
        #                    CrE=0., **kwargs)
    if maxevals: # Should cover the case where maxevals is None or empty
        x3 = np.median(maxevals)
        if np.any(data > x3):
            y3 = float(np.sum(data <= x3)) / n
            h = plt_plot((x3,), (y3,), marker='x', markersize=24, markeredgewidth=3,
                         markeredgecolor=plt.getp(res[0], 'color'),
                         ls='', color=plt.getp(res[0], 'color'))
            h.extend(res)
            res = h # so the last element in res still has the label.
    return res

def all_single_functions(dictAlg, isBiobjective, isSingleAlgorithm, sortedAlgs=None, 
                         outputdir='.', verbose=0, parentHtmlFileName=None):

        single_fct_output_dir = (outputdir.rstrip(os.sep) + os.sep +
                                 'pprldmany-single-functions'
                                 # + os.sep + ('f%03d' % fg)
                                 )
        if not os.path.exists(single_fct_output_dir):
            os.makedirs(single_fct_output_dir)
            
        if isSingleAlgorithm:
            main(dictAlg,
                 isBiobjective,
                 order=sortedAlgs,
                 outputdir=single_fct_output_dir,
                 info='',
                 verbose=verbose,
                 parentHtmlFileName=parentHtmlFileName,
                 plotType=PlotType.DIM)

            dictFG = pp.dictAlgByFuncGroup(dictAlg)
            for fg, entries in dictFG.iteritems():

                main(entries,
                     isBiobjective,
                     order=sortedAlgs,
                     outputdir=single_fct_output_dir,
                     info='%s' % (fg),
                     verbose=verbose,
                     parentHtmlFileName=parentHtmlFileName,
                     plotType=PlotType.DIM)
        
        dictFG = pp.dictAlgByFun(dictAlg)
        for fg, tmpdictAlg in dictFG.iteritems():

            if isSingleAlgorithm:
                main(tmpdictAlg,
                     isBiobjective,
                     order=sortedAlgs,
                     outputdir=single_fct_output_dir,
                     info='f%03d' % (fg),
                     verbose=verbose,
                     parentHtmlFileName=parentHtmlFileName,
                     plotType=PlotType.DIM)

            if not (isSingleAlgorithm and isBiobjective):
                dictDim = pp.dictAlgByDim(tmpdictAlg)
                for d, entries in dictDim.iteritems():
                    main(entries,
                         isBiobjective,
                         order=sortedAlgs,
                         outputdir=single_fct_output_dir,
                         info='f%03d_%02dD' % (fg, d),
                         verbose=verbose,
                         parentHtmlFileName=parentHtmlFileName)

        if isSingleAlgorithm:
            functionGroups = dictAlg[dictAlg.keys()[0]].getFuncGroups()

            dictDim = pp.dictAlgByDim(dictAlg)
            for d, tmpdictAlg in dictDim.iteritems():

                dictFG = pp.dictAlgByFuncGroup(tmpdictAlg)
                for fg, entries in dictFG.iteritems():

                    main(entries,
                         isBiobjective,
                         order=sortedAlgs,
                         outputdir=single_fct_output_dir,
                         info='gr_%s_%02dD' % (fg, d),
                         verbose=verbose,
                         parentHtmlFileName=parentHtmlFileName,
                         plotType=PlotType.FUNC)
            
                ppfig.save_single_functions_html(
                    os.path.join(single_fct_output_dir, genericsettings.pprldmany_group_file_name),
                    '',
                    add_to_names = '_%02dD' % (d),
                    htmlPage = ppfig.HtmlPage.PPRLDMANY_BY_GROUP,
                    isBiobjective = isBiobjective,
                    functionGroups = functionGroups,
                    parentFileName = '../%s' % parentHtmlFileName if parentHtmlFileName else None
                )
         

def main(dictAlg, isBiobjective, order=None, outputdir='.', info='default',
         dimension=None, verbose=True, parentHtmlFileName=None, plotType=PlotType.ALG):
    """Generates a figure showing the performance of algorithms.

    From a dictionary of :py:class:`DataSetList` sorted by algorithms,
    generates the cumulative distribution function of the bootstrap
    distribution of aRT for algorithms on multiple functions for
    multiple targets altogether.

    :param dict dictAlg: dictionary of :py:class:`DataSetList` instances
                         one instance is equivalent to one algorithm,
    :param list targets: target function values
    :param list order: sorted list of keys to dictAlg for plotting order
    :param str outputdir: output directory
    :param str info: output file name suffix
    :param bool verbose: controls verbosity
    :param str parentHtmlFileName: defines the parent html page 

    """
    global x_limit  # late assignment of default, because it can be set to None in config 
    global divide_by_dimension  # not fully implemented/tested yet
    if 'x_limit' not in globals() or x_limit is None:
        x_limit = x_limit_default

    tmp = pp.dictAlgByDim(dictAlg)
    algorithms_with_data = [a for a in dictAlg.keys() if dictAlg[a] != []]

    if len(algorithms_with_data) > 1 and len(tmp) != 1 and dimension is None:
        raise ValueError('We never integrate over dimension for than one algorithm.')
    if dimension is not None:
        if dimension not in tmp.keys():
            raise ValueError('dimension %d not in dictAlg dimensions %s'
                             % (dimension, str(tmp.keys())))
        tmp = {dimension: tmp[dimension]}
    dimList = tmp.keys()

    # The sort order will be defined inside this function.    
    if plotType == PlotType.DIM:
        order = []
        
    # Collect data
    # Crafting effort correction: should we consider any?
    CrEperAlg = {}
    for alg in algorithms_with_data:
        CrE = 0.
        if 1 < 3 and dictAlg[alg][0].algId == 'GLOBAL':
            tmp = dictAlg[alg].dictByNoise()
            assert len(tmp.keys()) == 1
            if tmp.keys()[0] == 'noiselessall':
                CrE = 0.5117
            elif tmp.keys()[0] == 'nzall':
                CrE = 0.6572
        if plotType == PlotType.DIM:
            for dim in dimList:
                keyValue = '%d-D' % (dim)
                CrEperAlg[keyValue] = CrE
        elif plotType == PlotType.FUNC:
            tmp = pp.dictAlgByFun(dictAlg)
            for f, dictAlgperFunc in tmp.iteritems():
                keyValue = 'f%d' % (f)
                CrEperAlg[keyValue] = CrE
        else:
            CrEperAlg[alg] = CrE
        if CrE != 0.0: 
            print 'Crafting effort for', alg, 'is', CrE

    dictData = {} # list of (ert per function) per algorithm
    dictMaxEvals = {} # list of (maxevals per function) per algorithm

    # funcsolved = [set()] * len(targets) # number of functions solved per target
    xbest2009 = []
    maxevalsbest2009 = []
    target_values = testbedsettings.current_testbed.pprldmany_target_values

    dictDimList = pp.dictAlgByDim(dictAlg)
    dims = sorted(dictDimList)
    for i, dim in enumerate(dims):
        divisor = dim if divide_by_dimension else 1

        dictDim = dictDimList[dim]
        dictFunc = pp.dictAlgByFun(dictDim)
        for f, dictAlgperFunc in dictFunc.iteritems():
            if function_IDs and f not in function_IDs:
                continue
    
            # print target_values((f, dim))
            for j, t in enumerate(target_values((f, dim))):
            # for j, t in enumerate(testbedsettings.current_testbed.ecdf_target_values(1e2, f)):
                # funcsolved[j].add(f)
    
                for alg in algorithms_with_data:
                    x = [np.inf] * perfprofsamplesize
                    runlengthunsucc = []
                    try:
                        entry = dictAlgperFunc[alg][0] # one element per fun and per dim.
                        evals = entry.detEvals([t])[0]
                        assert entry.dim == dim
                        runlengthsucc = evals[np.isnan(evals) == False] / divisor
                        runlengthunsucc = entry.maxevals[np.isnan(evals)] / divisor
                        if len(runlengthsucc) > 0:
                            x = toolsstats.drawSP(runlengthsucc, runlengthunsucc,
                                                 percentiles=[50],
                                                 samplesize=perfprofsamplesize)[1]
                    except (KeyError, IndexError):
                        #set_trace()
                        warntxt = ('Data for algorithm %s on function %d in %d-D '
                               % (alg, f, dim)
                               + 'are missing.\n')
                        warnings.warn(warntxt)
    
                    keyValue = alg
                    if plotType == PlotType.DIM: 
                        keyValue = '%d-D' % (dim)
                        if keyValue not in order:                        
                            order.append(keyValue)
                    elif plotType == PlotType.FUNC:
                        keyValue = 'f%d' % (f)
                    dictData.setdefault(keyValue, []).extend(x)
                    dictMaxEvals.setdefault(keyValue, []).extend(runlengthunsucc)
<<<<<<< HEAD

            displaybest2009 = not isBiobjective and plotType == PlotType.ALG #disabled for bi-objective case
            bestalgentries = bestalg.loadBestAlgorithm(isBiobjective) #no extra loading since force is default to False
            if (dim, f) not in bestalgentries.keys(): #dimension/function not present in best2009
                displaybest2009 = False
            if displaybest2009:
                #set_trace()
                bestalgentries = bestalg.load_best_algorithm()
                bestalgentry = bestalgentries[(dim, f)]
                bestalgevals = bestalgentry.detEvals(target_values((f, dim)))
                # print bestalgevals
                for j in range(len(bestalgevals[0])):
                    if bestalgevals[1][j]:
                        evals = bestalgevals[0][j]
                        #set_trace()
                        assert dim == bestalgentry.dim
                        runlengthsucc = evals[np.isnan(evals) == False] / divisor
                        runlengthunsucc = bestalgentry.maxevals[bestalgevals[1][j]][np.isnan(evals)] / divisor
                        x = toolsstats.drawSP(runlengthsucc, runlengthunsucc,
                                             percentiles=[50],
                                             samplesize=perfprofsamplesize)[1]
                    else:
                        x = perfprofsamplesize * [np.inf]
                        runlengthunsucc = []
                    xbest2009.extend(x)
                    maxevalsbest2009.extend(runlengthunsucc)

=======
    
            displaybest2009 = plotType == PlotType.ALG
            if displaybest2009:
                #set_trace()
                bestalgentries = bestalg.load_best_algorithm()

                if not bestalgentries:
                    displaybest2009 = False
                else:
                    bestalgentry = bestalgentries[(dim, f)]
                    bestalgevals = bestalgentry.detEvals(target_values((f, dim)))
                    # print bestalgevals
                    for j in range(len(bestalgevals[0])):
                        if bestalgevals[1][j]:
                            evals = bestalgevals[0][j]
                            #set_trace()
                            assert dim == bestalgentry.dim
                            runlengthsucc = evals[np.isnan(evals) == False] / divisor
                            runlengthunsucc = bestalgentry.maxevals[bestalgevals[1][j]][np.isnan(evals)] / divisor
                            x = toolsstats.drawSP(runlengthsucc, runlengthunsucc,
                                                 percentiles=[50],
                                                 samplesize=perfprofsamplesize)[1]
                        else:
                            x = perfprofsamplesize * [np.inf]
                            runlengthunsucc = []
                        xbest2009.extend(x)
                        maxevalsbest2009.extend(runlengthunsucc)
                    
>>>>>>> ee68ec60
    if order is None:
        order = dictData.keys()

    # Display data
    lines = []
    if displaybest2009:
        args = {'ls': '-', 'linewidth': 6, 'marker': 'D', 'markersize': 11.,
                'markeredgewidth': 1.5, 'markerfacecolor': refcolor,
                'markeredgecolor': refcolor, 'color': refcolor,
                'label': 'best 2009', 'zorder': -1}
        lines.append(plotdata(np.array(xbest2009), x_limit, maxevalsbest2009,
                                  CrE = 0., **args))

    def algname_to_label(algname, dirname=None):
        """to be extended to become generally useful"""
        if isinstance(algname, (tuple, list)): # not sure this is needed
            return ' '.join([str(name) for name in algname])
        return str(algname)
    for i, alg in enumerate(order):
        try:
            data = dictData[alg]
            maxevals = dictMaxEvals[alg]
        except KeyError:
            continue

        args = styles[(i) % len(styles)]
        args['linewidth'] = 1.5
        args['markersize'] = 12.
        args['markeredgewidth'] = 1.5
        args['markerfacecolor'] = 'None'
        args['markeredgecolor'] = args['color']
        args['label'] = algname_to_label(alg)
        if plotType == PlotType.DIM:
            args['marker'] = genericsettings.dim_related_markers[i]
            args['markeredgecolor'] = genericsettings.dim_related_colors[i]
            args['color'] = genericsettings.dim_related_colors[i]
            
        #args['markevery'] = perfprofsamplesize # option available in latest version of matplotlib
        #elif len(show_algorithms) > 0:
            #args['color'] = 'wheat'
            #args['ls'] = '-'
            #args['zorder'] = -1
        # plotdata calls pprldistr.plotECDF which calls ppfig.plotUnifLog... which does the work
        lines.append(plotdata(np.array(data), x_limit, maxevals,
                                  CrE=CrEperAlg[alg], **args))

    labels, handles = plotLegend(lines, x_limit)
    if True:  # isLateXLeg:
        if info:        
            fileName = os.path.join(outputdir,'%s_%s.tex' % (genericsettings.pprldmany_file_name, info))
        else:
            fileName = os.path.join(outputdir,'%s.tex' % (genericsettings.pprldmany_file_name))
        with open(fileName, 'w') as f:
            f.write(r'\providecommand{\nperfprof}{7}')
            algtocommand = {}  # latex commands
            for i, alg in enumerate(order):
                tmp = r'\alg%sperfprof' % pptex.numtotext(i)
                f.write(r'\providecommand{%s}{\StrLeft{%s}{\nperfprof}}' %
                        (tmp, toolsdivers.str_to_latex(
                                toolsdivers.strip_pathname2(algname_to_label(alg)))))
                algtocommand[algname_to_label(alg)] = tmp
            if displaybest2009:
                tmp = r'\algzeroperfprof'
                f.write(r'\providecommand{%s}{best 2009}' % (tmp))
                algtocommand['best 2009'] = tmp

            commandnames = []
            for label in labels:
                commandnames.append(algtocommand[label])
            # f.write(headleg)
            if len(order) > 28:  # latex sidepanel won't work well for more than 25 algorithms, but original labels are also clipped
                f.write(r'\providecommand{\perfprofsidepanel}{\mbox{%s}\vfill\mbox{%s}}'
                        % (commandnames[0], commandnames[-1]))
            else:
                fontsize_command = r'\tiny{}' if len(order) > 19 else ''
                f.write(r'\providecommand{\perfprofsidepanel}{{%s\mbox{%s}' %
                        (fontsize_command, commandnames[0])) # TODO: check len(labels) > 0
                for i in range(1, len(labels)):
                    f.write('\n' + r'\vfill \mbox{%s}' % commandnames[i])
                f.write('}}\n')
            # f.write(footleg)
            if verbose:
                print 'Wrote right-hand legend in %s' % fileName

    if info:    
        figureName = os.path.join(outputdir,'%s_%s' % (genericsettings.pprldmany_file_name, info))
    else:
        figureName = os.path.join(outputdir,'%s' % (genericsettings.pprldmany_file_name))
    #beautify(figureName, funcsolved, x_limit*x_annote_factor, False, fileFormat=figformat)
    beautify()

    if plotType == PlotType.FUNC:
        dictFG = pp.dictAlgByFuncGroup(dictAlg)
        dictKey = dictFG.keys()[0]
        functionGroups = dictAlg[dictAlg.keys()[0]].getFuncGroups()
        text = '%s\n%s, %d-D' % (testbedsettings.current_testbed.name,
                                 functionGroups[dictKey], 
                                 dimList[0])
    else:
        text = '%s - %s' % (testbedsettings.current_testbed.name,
                            ppfig.consecutiveNumbers(sorted(dictFunc.keys()), 'f'))
        if not (plotType == PlotType.DIM):    
            text += ', %d-D' % dimList[0]
    # add number of instances 
    text += '\n'    
    for alg in algorithms_with_data:
        if dictAlgperFunc[alg]:
            text += '%d, ' % len(dictAlgperFunc[alg][0].instancenumbers)
        else:
            text += '0, '
    text = text.rstrip(', ')
    text += ' instances'
    plt.text(0.01, 0.98, text, horizontalalignment="left",
             verticalalignment="top", transform=plt.gca().transAxes, size='small')
    if len(dictFunc) == 1:
        plt.title(' '.join((str(dictFunc.keys()[0]),
                  testbedsettings.current_testbed.short_names[dictFunc.keys()[0]])))
    a = plt.gca()

    plt.xlim(xmin=1e-0, xmax=x_limit**annotation_space_end_relative)
    xticks, labels = plt.xticks()
    tmp = []
    for i in xticks:
        tmp.append('%d' % round(np.log10(i)))
    a.set_xticklabels(tmp)

    if save_figure:
        ppfig.saveFigure(figureName, verbose=verbose)
        if len(dictFunc) == 1 or plotType == PlotType.DIM:
            fileName = genericsettings.pprldmany_file_name
            add_to_names = ''
            if plotType == PlotType.ALG:
                add_to_names += '_%02dD' % (dim)

            header = 'Runtime distributions (ECDF), single functions over all targets' if plotType == PlotType.DIM \
                    else 'Runtime distributions (ECDF), single functions over all targets, single dimension'            
            ppfig.save_single_functions_html(
                os.path.join(outputdir, fileName),
                '', # algorithms names are clearly visible in the figure
                add_to_names = add_to_names,
                htmlPage = ppfig.HtmlPage.NON_SPECIFIED,
                isBiobjective = isBiobjective,
                parentFileName = '../%s' % parentHtmlFileName if parentHtmlFileName else None,
                header = header)
                
    if close_figure:
        plt.close()

    # TODO: should return status or sthg

if __name__ == "__main__":
    # should become a test case
    import sys
    import bbob_pproc
    sys.path.append('.')
    <|MERGE_RESOLUTION|>--- conflicted
+++ resolved
@@ -659,35 +659,6 @@
                         keyValue = 'f%d' % (f)
                     dictData.setdefault(keyValue, []).extend(x)
                     dictMaxEvals.setdefault(keyValue, []).extend(runlengthunsucc)
-<<<<<<< HEAD
-
-            displaybest2009 = not isBiobjective and plotType == PlotType.ALG #disabled for bi-objective case
-            bestalgentries = bestalg.loadBestAlgorithm(isBiobjective) #no extra loading since force is default to False
-            if (dim, f) not in bestalgentries.keys(): #dimension/function not present in best2009
-                displaybest2009 = False
-            if displaybest2009:
-                #set_trace()
-                bestalgentries = bestalg.load_best_algorithm()
-                bestalgentry = bestalgentries[(dim, f)]
-                bestalgevals = bestalgentry.detEvals(target_values((f, dim)))
-                # print bestalgevals
-                for j in range(len(bestalgevals[0])):
-                    if bestalgevals[1][j]:
-                        evals = bestalgevals[0][j]
-                        #set_trace()
-                        assert dim == bestalgentry.dim
-                        runlengthsucc = evals[np.isnan(evals) == False] / divisor
-                        runlengthunsucc = bestalgentry.maxevals[bestalgevals[1][j]][np.isnan(evals)] / divisor
-                        x = toolsstats.drawSP(runlengthsucc, runlengthunsucc,
-                                             percentiles=[50],
-                                             samplesize=perfprofsamplesize)[1]
-                    else:
-                        x = perfprofsamplesize * [np.inf]
-                        runlengthunsucc = []
-                    xbest2009.extend(x)
-                    maxevalsbest2009.extend(runlengthunsucc)
-
-=======
     
             displaybest2009 = plotType == PlotType.ALG
             if displaybest2009:
@@ -715,8 +686,7 @@
                             runlengthunsucc = []
                         xbest2009.extend(x)
                         maxevalsbest2009.extend(runlengthunsucc)
-                    
->>>>>>> ee68ec60
+
     if order is None:
         order = dictData.keys()
 
